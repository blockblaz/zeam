--- conflicted
+++ resolved
@@ -9,7 +9,6 @@
 // This prevents accepting attestations that are too far ahead of the current slot
 pub const MAX_FUTURE_SLOT_TOLERANCE = 1;
 
-<<<<<<< HEAD
 // Maximum depth for recursive block fetching
 // When fetching parent blocks, we stop after this many levels to avoid infinite loops
 pub const MAX_BLOCK_FETCH_DEPTH = 64;
@@ -17,8 +16,7 @@
 // Maximum number of blocks to keep in the fetched blocks cache
 // This prevents unbounded memory growth from malicious peers sending orphaned blocks
 pub const MAX_CACHED_BLOCKS = 1024;
-=======
+
 // Periodic state pruning interval: prune non-canonical states every N slots
 // Set to 7200 slots (approximately 8 hours in Lean, assuming 4 seconds per slot)
-pub const FORKCHOICE_PRUNING_INTERVAL_SLOTS: u64 = 7200;
->>>>>>> 9690d650
+pub const FORKCHOICE_PRUNING_INTERVAL_SLOTS: u64 = 7200;