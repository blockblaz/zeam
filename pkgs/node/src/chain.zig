const std = @import("std");
const Allocator = std.mem.Allocator;
const json = std.json;

const configs = @import("@zeam/configs");
const types = @import("@zeam/types");
const stf = @import("@zeam/state-transition");
const ssz = @import("ssz");
const networks = @import("@zeam/network");
const params = @import("@zeam/params");
const api = @import("@zeam/api");
const database = @import("@zeam/database");

const event_broadcaster = api.event_broadcaster;

const zeam_utils = @import("@zeam/utils");
const keymanager = @import("@zeam/key-manager");
const jsonToString = zeam_utils.jsonToString;

const utils = @import("./utils.zig");
pub const fcFactory = @import("./forkchoice.zig");
const constants = @import("./constants.zig");

const networkFactory = @import("./network.zig");
const PeerInfo = networkFactory.PeerInfo;

pub const BlockProductionParams = struct {
    slot: usize,
    proposer_index: usize,
};

pub const AttestationConstructionParams = struct {
    slot: types.Slot,
};

pub const ChainOpts = struct {
    config: configs.ChainConfig,
    anchorState: *types.BeamState,
    nodeId: u32,
    logger_config: *zeam_utils.ZeamLoggerConfig,
    db: database.Db,
};

pub const CachedProcessedBlockInfo = struct {
    postState: ?*types.BeamState = null,
    blockRoot: ?types.Root = null,
};

pub const ProducedBlock = struct {
    block: types.BeamBlock,
    blockRoot: types.Root,
    // signatures corresponding to attestations in the blockbody
    signatures: types.BlockSignatures,
};

pub const BeamChain = struct {
    config: configs.ChainConfig,
    anchor_state: *types.BeamState,

    forkChoice: fcFactory.ForkChoice,
    allocator: Allocator,
    // from finalized onwards to recent
    states: std.AutoHashMap(types.Root, *types.BeamState),
    nodeId: u32,
    // This struct needs to contain the zeam_logger_config to be able to call `maybeRotate`
    // For all other modules, we just need module_logger
    zeam_logger_config: *zeam_utils.ZeamLoggerConfig,
    module_logger: zeam_utils.ModuleLogger,
    stf_logger: zeam_utils.ModuleLogger,
    block_building_logger: zeam_utils.ModuleLogger,
    registered_validator_ids: []usize = &[_]usize{},
    db: database.Db,
    // Track last-emitted checkpoints to avoid duplicate SSE events (e.g., genesis spam)
    last_emitted_justified_slot: u64 = 0,
    last_emitted_finalized_slot: u64 = 0,
    connected_peers: *const std.StringHashMap(PeerInfo),

    const Self = @This();
    pub fn init(
        allocator: Allocator,
        opts: ChainOpts,
        connected_peers: *const std.StringHashMap(PeerInfo),
    ) !Self {
        const logger_config = opts.logger_config;
        const fork_choice = try fcFactory.ForkChoice.init(allocator, .{
            .config = opts.config,
            .anchorState = opts.anchorState,
            .logger = logger_config.logger(.forkchoice),
        });

        var states = std.AutoHashMap(types.Root, *types.BeamState).init(allocator);
        const cloned_anchor_state = try allocator.create(types.BeamState);
        try types.sszClone(allocator, types.BeamState, opts.anchorState.*, cloned_anchor_state);
        try states.put(fork_choice.head.blockRoot, cloned_anchor_state);

        return Self{
            .nodeId = opts.nodeId,
            .config = opts.config,
            .forkChoice = fork_choice,
            .allocator = allocator,
            .states = states,
            .anchor_state = opts.anchorState,
            .zeam_logger_config = logger_config,
            .module_logger = logger_config.logger(.chain),
            .stf_logger = logger_config.logger(.state_transition),
            .block_building_logger = logger_config.logger(.state_transition_block_building),
            .db = opts.db,
            .last_emitted_justified_slot = 0,
            .last_emitted_finalized_slot = 0,
            .connected_peers = connected_peers,
        };
    }

    pub fn deinit(self: *Self) void {
        var it = self.states.iterator();
        while (it.next()) |entry| {
            entry.value_ptr.*.deinit();
            self.allocator.destroy(entry.value_ptr.*);
        }
        self.states.deinit();
        // assume the allocator of config is same as self.allocator
        self.config.deinit(self.allocator);
        self.anchor_state.deinit();
    }

    pub fn registerValidatorIds(self: *Self, validator_ids: []usize) void {
        // right now it's simple assignment but eventually it should be a set
        // tacking registrations and keeping it alive for 3*2=6 slots
        self.registered_validator_ids = validator_ids;
    }

    pub fn onInterval(self: *Self, time_intervals: usize) !void {
        // see if the node has a proposal this slot to properly tick
        // forkchoice head
        const slot = @divFloor(time_intervals, constants.INTERVALS_PER_SLOT);
        const interval = time_intervals % constants.INTERVALS_PER_SLOT;

        var has_proposal = false;
        if (interval == 0) {
            const num_validators: usize = @intCast(self.config.genesis.numValidators());
            const slot_proposer_id = slot % num_validators;
            if (std.mem.indexOfScalar(usize, self.registered_validator_ids, slot_proposer_id)) |index| {
                _ = index;
                has_proposal = true;
            }
        }

        self.module_logger.debug("Ticking chain to time(intervals)={d} = slot={d} interval={d} has_proposal={} ", .{
            time_intervals,
            slot,
            interval,
            has_proposal,
        });

        try self.forkChoice.onInterval(time_intervals, has_proposal);
        if (interval == 1) {
            // interval to attest so we should put out the chain status information to the user along with
            // latest head which most likely should be the new block received and processed
            const islot: isize = @intCast(slot);
            self.printSlot(islot, self.connected_peers.count());
        }
        // check if log rotation is needed
        self.zeam_logger_config.maybeRotate() catch |err| {
            self.module_logger.err("error rotating log file: {any}", .{err});
        };
    }

    pub fn produceBlock(self: *Self, opts: BlockProductionParams) !ProducedBlock {
        // right now with integrated validator into node produceBlock is always gurranteed to be
        // called post ticking the chain to the correct time, but once validator is separated
        // one must make the forkchoice tick to the right time if there is a race condition
        // however in that scenario forkchoice also needs to be protected by mutex/kept thread safe
        const chainHead = try self.forkChoice.updateHead();
        const signed_attestations = try self.forkChoice.getProposalAttestations();
        defer self.allocator.free(signed_attestations);

        const parent_root = chainHead.blockRoot;

        const pre_state = self.states.get(parent_root) orelse return BlockProductionError.MissingPreState;
        const post_state = try self.allocator.create(types.BeamState);
        try types.sszClone(self.allocator, types.BeamState, pre_state.*, post_state);

        // keeping for later when execution will be integrated into lean
        // const timestamp = self.config.genesis.genesis_time + opts.slot * params.SECONDS_PER_SLOT;

        var block = types.BeamBlock{
            .slot = opts.slot,
            .proposer_index = opts.proposer_index,
            .parent_root = parent_root,
            .state_root = undefined,
            .body = types.BeamBlockBody{
                // .execution_payload_header = .{ .timestamp = timestamp },
                .attestations = blk: {
                    var attestations_list = try types.Attestations.init(self.allocator);
                    for (signed_attestations) |signed_attestation| {
                        try attestations_list.append(signed_attestation.message);
                    }
                    break :blk attestations_list;
                },
            },
        };

        var block_json = try block.toJson(self.allocator);
        const block_str = try jsonToString(self.allocator, block_json);
        defer self.allocator.free(block_str);

        self.module_logger.debug("node-{d}::going for block production opts={any} raw block={s}", .{ self.nodeId, opts, block_str });

        // 2. apply STF to get post state & update post state root & cache it
        try stf.apply_raw_block(self.allocator, post_state, &block, self.block_building_logger);

        block_json = try block.toJson(self.allocator);
        const block_str_2 = try jsonToString(self.allocator, block_json);
        defer self.allocator.free(block_str_2);

        self.module_logger.debug("applied raw block opts={any} raw block={s}", .{ opts, block_str_2 });

        // 3. cache state to save recompute while adding the block on publish
        var block_root: [32]u8 = undefined;
        try ssz.hashTreeRoot(types.BeamBlock, block, &block_root, self.allocator);
        try self.states.put(block_root, post_state);

        // 4. Add the block to directly forkchoice as this proposer will next need to construct its vote
        //   note - attestations packed in the block are already in the knownVotes so we don't need to re-import
        //   them in the forkchoice
        _ = try self.forkChoice.onBlock(block, post_state, .{
            .currentSlot = block.slot,
            .blockDelayMs = 0,
            .blockRoot = block_root,
        });

        return .{
            .block = block,
            .blockRoot = block_root,
            .signatures = blk: {
                var signatures_list = try types.BlockSignatures.init(self.allocator);
                for (signed_attestations) |signed_attestation| {
                    try signatures_list.append(signed_attestation.signature);
                }
                break :blk signatures_list;
            },
        };
    }

    pub fn constructAttestationData(self: *Self, opts: AttestationConstructionParams) !types.AttestationData {
        const slot = opts.slot;

        // const head = try self.forkChoice.getProposalHead(slot);
        const head_proto = self.forkChoice.head;
        const head: types.Checkpoint = .{
            .root = head_proto.blockRoot,
            .slot = head_proto.slot,
        };
        const target = try self.forkChoice.getAttestationTarget();

        const attestation_data = types.AttestationData{
            .slot = slot,
            .head = head,
            .target = target,
            .source = self.forkChoice.fcStore.latest_justified,
        };

        return attestation_data;
    }

    pub fn printSlot(self: *Self, islot: isize, peer_count: usize) void {
        // head should be auto updated if receieved a block or block proposal done
        // however it doesn't get updated unless called updatehead even though process block
        // logs show it has been updated. debug and fix the call below
        const fc_head = if (islot > 0)
            self.forkChoice.updateHead() catch |err| {
                self.module_logger.err("forkchoice updatehead error={any}", .{err});
                return;
            }
        else
            self.forkChoice.head;

        // Get additional chain information
        const justified = self.forkChoice.fcStore.latest_justified;
        const finalized = self.forkChoice.fcStore.latest_finalized;

        // Calculate chain progress
        const slot: usize = if (islot < 0) 0 else @intCast(islot);
        const blocks_behind = if (slot > fc_head.slot) slot - fc_head.slot else 0;
        const is_timely = fc_head.timeliness;

        self.module_logger.info(
            \\
            \\+===============================================================+
            \\  CHAIN STATUS: Current Slot: {d} | Head Slot: {d} | Behind: {d}
            \\+---------------------------------------------------------------+
            \\  Connected Peers:    {d}
            \\+---------------------------------------------------------------+
            \\  Head Block Root:    0x{any}
            \\  Parent Block Root:  0x{any}
            \\  State Root:         0x{any}
            \\  Timely:             {s}
            \\+---------------------------------------------------------------+
            \\  Latest Justified:   Slot {d:>6} | Root: 0x{any}
            \\  Latest Finalized:   Slot {d:>6} | Root: 0x{any}
            \\+===============================================================+
            \\
        , .{
            islot,
            fc_head.slot,
            blocks_behind,
            peer_count,
            std.fmt.fmtSliceHexLower(&fc_head.blockRoot),
            std.fmt.fmtSliceHexLower(&fc_head.parentRoot),
            std.fmt.fmtSliceHexLower(&fc_head.stateRoot),
            if (is_timely) "YES" else "NO",
            justified.slot,
            std.fmt.fmtSliceHexLower(&justified.root),
            finalized.slot,
            std.fmt.fmtSliceHexLower(&finalized.root),
        });
    }

    pub fn onGossip(self: *Self, data: *const networks.GossipMessage) !void {
        switch (data.*) {
            .block => |signed_block| {
                const block = signed_block.message.block;
                var block_root: [32]u8 = undefined;
                try ssz.hashTreeRoot(types.BeamBlock, block, &block_root, self.allocator);

                //check if we have the block already in forkchoice
                const hasBlock = self.forkChoice.hasBlock(block_root);
                const signed_block_json = try signed_block.toJson(self.allocator);

                // Convert JSON value to string for proper logging
                const signed_block_str = try jsonToString(self.allocator, signed_block_json);
                defer self.allocator.free(signed_block_str);

                self.module_logger.debug("chain received block onGossip cb at slot={any} blockroot={any} hasBlock={any}", .{
                    //
                    signed_block_str,
                    block_root,
                    hasBlock,
                });

                if (!hasBlock) {
                    const hasParentBlock = self.forkChoice.hasBlock(block.parent_root);
                    self.module_logger.debug("block processing is required hasParentBlock={any}", .{hasParentBlock});
                    if (hasParentBlock) {
<<<<<<< HEAD
                        const missing_roots = self.onBlock(signed_block, .{}) catch |err| {
                            self.module_logger.debug(" ^^^^^^^^ Block processing error ^^^^^^ {any}", .{err});
                            return;
=======
                        self.onBlock(signed_block, .{}) catch |err| {
                            self.module_logger.err(" ^^^^^^^^ Block processing error ^^^^^^ {any}", .{err});
                            return err;
>>>>>>> debd4034
                        };
                        defer self.allocator.free(missing_roots);
                    }
                }
            },
            .attestation => |signed_attestation| {
                const signed_attestation_json = try signed_attestation.toJson(self.allocator);

                // Convert JSON value to string for proper logging
                const signed_attestation_str = try jsonToString(self.allocator, signed_attestation_json);
                defer self.allocator.free(signed_attestation_str);

                self.module_logger.debug("chain received attestation onGossip cb: {s}", .{signed_attestation_str});

                // Validate attestation before processing (gossip = not from block)
                self.validateAttestation(signed_attestation.message, false) catch |err| {
                    self.module_logger.debug("Gossip attestation validation failed: {any}", .{err});
                    return; // Drop invalid gossip attestations
                };

                // Process validated attestation
                self.onAttestation(signed_attestation) catch |err| {
                    self.module_logger.debug("Attestation processing error: {any}", .{err});
                    return err;
                };
            },
        }
    }

    // import block assuming it is gossip validated or synced
    // this onBlock corresponds to spec's forkchoice's onblock with some functionality split between this and
    // our implemented forkchoice's onblock. this is to parallelize "apply transition" with other verifications
    // Returns a list of missing block roots that need to be fetched from the network
    pub fn onBlock(self: *Self, signedBlock: types.SignedBlockWithAttestation, blockInfo: CachedProcessedBlockInfo) ![]types.Root {
        const onblock_timer = api.chain_onblock_duration_seconds.start();

        const block = signedBlock.message.block;
        const block_root: types.Root = blockInfo.blockRoot orelse computedroot: {
            var cblock_root: [32]u8 = undefined;
            try ssz.hashTreeRoot(types.BeamBlock, block, &cblock_root, self.allocator);
            break :computedroot cblock_root;
        };
        self.module_logger.debug("processing block with root=0x{s} slot={d}", .{
            std.fmt.fmtSliceHexLower(&block_root),
            block.slot,
        });

        const post_state = if (blockInfo.postState) |post_state_ptr| post_state_ptr else computedstate: {
            // 1. get parent state
            const pre_state = self.states.get(block.parent_root) orelse return BlockProcessingError.MissingPreState;
            const cpost_state = try self.allocator.create(types.BeamState);
            try types.sszClone(self.allocator, types.BeamState, pre_state.*, cpost_state);

            // 2. verify XMSS signatures (independent step; placed before STF for now, parallelizable later)
            try stf.verifySignatures(self.allocator, pre_state, &signedBlock);

            // 3. apply state transition assuming signatures are valid (STF does not re-verify)
            try stf.apply_transition(self.allocator, cpost_state, block, .{
                //
                .logger = self.stf_logger,
                .validSignatures = true,
            });
            break :computedstate cpost_state;
        };

        // 3. fc onblock
        const fcBlock = try self.forkChoice.onBlock(block, post_state, .{
            .currentSlot = block.slot,
            .blockDelayMs = 0,
            .blockRoot = block_root,
        });
        try self.states.put(fcBlock.blockRoot, post_state);

        // 4. fc onattestations
        self.module_logger.debug("processing attestations of block with root=0x{s} slot={d}", .{
            std.fmt.fmtSliceHexLower(&fcBlock.blockRoot),
            block.slot,
        });

        var missing_roots = std.ArrayList(types.Root).init(self.allocator);
        errdefer missing_roots.deinit();

        const signatures = signedBlock.signature.constSlice();

        for (block.body.attestations.constSlice(), 0..) |attestation, index| {
            // Validate attestation before processing (from block = true)
            self.validateAttestation(attestation, true) catch |e| {
                if (e == AttestationValidationError.UnknownHeadBlock) {
                    missing_roots.append(attestation.data.head.root) catch |append_err| {
                        self.module_logger.warn("Failed to track missing root: {any}", .{append_err});
                    };
                }

                self.module_logger.err("invalid attestation in block: validator={d} error={any}", .{ attestation.validator_id, e });
                // Skip invalid attestations but continue processing the block
                continue;
            };

            const signed_attestation = types.SignedAttestation{ .message = attestation, .signature = signatures[index] };

            self.forkChoice.onAttestation(signed_attestation, true) catch |e| {
                self.module_logger.err("error processing block attestation={any} e={any}", .{ signed_attestation, e });
            };
        }

        // 5. fc update head
        const new_head = try self.forkChoice.updateHead();
        const processing_time = onblock_timer.observe();

        // 6. proposer attestation
        const proposer_signature = signatures[block.body.attestations.len()];
        const signed_proposer_attestation = types.SignedAttestation{
            .message = signedBlock.message.proposer_attestation,
            .signature = proposer_signature,
        };
        self.forkChoice.onAttestation(signed_proposer_attestation, false) catch |e| {
            self.module_logger.err("error processing proposer attestation={any} e={any}", .{ signed_proposer_attestation, e });
        };

        // 7. Emit new head event via SSE (use forkchoice ProtoBlock directly)
        if (api.events.NewHeadEvent.fromProtoBlock(self.allocator, new_head)) |head_event| {
            var chain_event = api.events.ChainEvent{ .new_head = head_event };
            event_broadcaster.broadcastGlobalEvent(&chain_event) catch |err| {
                self.module_logger.warn("Failed to broadcast head event: {any}", .{err});
                chain_event.deinit(self.allocator);
            };
        } else |err| {
            self.module_logger.warn("Failed to create head event: {any}", .{err});
        }

        // 8. Emit justification/finalization events based on forkchoice store
        const store = self.forkChoice.fcStore;
        const latest_justified = store.latest_justified;
        const latest_finalized = store.latest_finalized;

        // Emit justification event only when slot increases beyond last emitted
        if (latest_justified.slot > self.last_emitted_justified_slot) {
            if (api.events.NewJustificationEvent.fromCheckpoint(self.allocator, latest_justified, new_head.slot)) |just_event| {
                var chain_event = api.events.ChainEvent{ .new_justification = just_event };
                event_broadcaster.broadcastGlobalEvent(&chain_event) catch |err| {
                    self.module_logger.warn("Failed to broadcast justification event: {any}", .{err});
                    chain_event.deinit(self.allocator);
                };
                self.last_emitted_justified_slot = latest_justified.slot;
            } else |err| {
                self.module_logger.warn("Failed to create justification event: {any}", .{err});
            }
        }

        // Emit finalization event only when slot increases beyond last emitted
        if (latest_finalized.slot > self.last_emitted_finalized_slot) {
            if (api.events.NewFinalizationEvent.fromCheckpoint(self.allocator, latest_finalized, new_head.slot)) |final_event| {
                var chain_event = api.events.ChainEvent{ .new_finalization = final_event };
                event_broadcaster.broadcastGlobalEvent(&chain_event) catch |err| {
                    self.module_logger.warn("Failed to broadcast finalization event: {any}", .{err});
                    chain_event.deinit(self.allocator);
                };
                self.last_emitted_finalized_slot = latest_finalized.slot;
            } else |err| {
                self.module_logger.warn("Failed to create finalization event: {any}", .{err});
            }
        }

        // 9. Save block and state to database
        var batch = self.db.initWriteBatch();
        defer batch.deinit();

        batch.putBlock(database.DbBlocksNamespace, fcBlock.blockRoot, signedBlock);
        batch.putState(database.DbStatesNamespace, fcBlock.blockRoot, post_state.*);

        self.db.commit(&batch);

        self.module_logger.info("processed block with root=0x{s} slot={d} processing time={d} (computed root={} computed state={})", .{
            std.fmt.fmtSliceHexLower(&fcBlock.blockRoot),
            block.slot,
            processing_time,
            blockInfo.blockRoot == null,
            blockInfo.postState == null,
        });

        return missing_roots.toOwnedSlice();
    }

    /// Validate incoming attestation before processing.
    ///
    /// is_from_block: true if attestation came from a block, false if from network gossip
    ///
    /// Per leanSpec:
    /// - Gossip attestations (is_from_block=false): attestation.slot <= current_slot (no future tolerance)
    /// - Block attestations (is_from_block=true): attestation.slot <= current_slot + 1 (lenient)
    pub fn validateAttestation(self: *Self, attestation: types.Attestation, is_from_block: bool) !void {
        const data = attestation.data;

        // 1. Validate that source, target, and head blocks exist in proto array
        const source_idx = self.forkChoice.protoArray.indices.get(data.source.root) orelse {
            self.module_logger.debug("Attestation validation failed: unknown source block root=0x{s}", .{
                std.fmt.fmtSliceHexLower(&data.source.root),
            });
            return AttestationValidationError.UnknownSourceBlock;
        };

        const target_idx = self.forkChoice.protoArray.indices.get(data.target.root) orelse {
            self.module_logger.debug("Attestation validation failed: unknown target block root=0x{s}", .{
                std.fmt.fmtSliceHexLower(&data.target.root),
            });
            return AttestationValidationError.UnknownTargetBlock;
        };

        const head_idx = self.forkChoice.protoArray.indices.get(data.head.root) orelse {
            self.module_logger.debug("Attestation validation failed: unknown head block root=0x{s}", .{
                std.fmt.fmtSliceHexLower(&data.head.root),
            });
            return AttestationValidationError.UnknownHeadBlock;
        };

        const source_block = self.forkChoice.protoArray.nodes.items[source_idx];
        const target_block = self.forkChoice.protoArray.nodes.items[target_idx];
        const head_block = self.forkChoice.protoArray.nodes.items[head_idx];
        _ = head_block; // Will be used in future validations

        // 2. Validate slot relationships
        if (source_block.slot > target_block.slot) {
            self.module_logger.debug("Attestation validation failed: source slot {d} > target slot {d}", .{
                source_block.slot,
                target_block.slot,
            });
            return AttestationValidationError.SourceSlotExceedsTarget;
        }

        //    This corresponds to leanSpec's: assert attestation.source.slot <= attestation.target.slot
        if (data.source.slot > data.target.slot) {
            self.module_logger.debug("Attestation validation failed: source checkpoint slot {d} > target checkpoint slot {d}", .{
                data.source.slot,
                data.target.slot,
            });
            return AttestationValidationError.SourceCheckpointExceedsTarget;
        }

        // 3. Validate checkpoint slots match block slots
        if (source_block.slot != data.source.slot) {
            self.module_logger.debug("Attestation validation failed: source block slot {d} != source checkpoint slot {d}", .{
                source_block.slot,
                data.source.slot,
            });
            return AttestationValidationError.SourceCheckpointSlotMismatch;
        }

        //    This corresponds to leanSpec's: assert target_block.slot == attestation.target.slot
        if (target_block.slot != data.target.slot) {
            self.module_logger.debug("Attestation validation failed: target block slot {d} != target checkpoint slot {d}", .{
                target_block.slot,
                data.target.slot,
            });
            return AttestationValidationError.TargetCheckpointSlotMismatch;
        }

        // 4. Validate attestation is not too far in the future
        //
        //    Gossip attestations must be for current or past slots only. Validators attest
        //    in interval 1 of the current slot, so they cannot attest for future slots.
        //    Block attestations can be more lenient since the block itself was validated.
        const current_slot = self.forkChoice.fcStore.timeSlots;
        const max_allowed_slot = if (is_from_block)
            current_slot + constants.MAX_FUTURE_SLOT_TOLERANCE // Block attestations: allow +1
        else
            current_slot; // Gossip attestations: no future slots allowed

        if (data.slot > max_allowed_slot) {
            self.module_logger.debug("Attestation validation failed: attestation slot {d} > max allowed slot {d} (is_from_block={any})", .{
                data.slot,
                max_allowed_slot,
                is_from_block,
            });
            return AttestationValidationError.AttestationTooFarInFuture;
        }

        self.module_logger.debug("Attestation validation passed: validator={d} slot={d} source={d} target={d} is_from_block={any}", .{
            attestation.validator_id,
            data.slot,
            data.source.slot,
            data.target.slot,
            is_from_block,
        });
    }

    pub fn onAttestation(self: *Self, signedAttestation: types.SignedAttestation) !void {
        // Validate attestation before processing (gossip = not from block)
        try self.validateAttestation(signedAttestation.message, false);

        const attestation = signedAttestation.message;
        const state = self.states.get(attestation.data.target.root) orelse return AttestationValidationError.MissingState;

        try stf.verifySingleAttestation(self.allocator, state, &attestation, &signedAttestation.signature);

        return self.forkChoice.onAttestation(signedAttestation, false);
    }

    pub fn getStatus(self: *Self) types.Status {
        const finalized = self.forkChoice.fcStore.latest_finalized;
        const head = self.forkChoice.head;

        return .{
            .finalized_root = finalized.root,
            .finalized_slot = finalized.slot,
            .head_root = head.blockRoot,
            .head_slot = head.slot,
        };
    }
};

const BlockProcessingError = error{MissingPreState};
const BlockProductionError = error{ NotImplemented, MissingPreState };
const AttestationValidationError = error{
    MissingState,
    UnknownSourceBlock,
    UnknownTargetBlock,
    UnknownHeadBlock,
    SourceSlotExceedsTarget,
    SourceCheckpointExceedsTarget,
    SourceCheckpointSlotMismatch,
    TargetCheckpointSlotMismatch,
    AttestationTooFarInFuture,
};

// TODO: Enable and update this test once the keymanager file-reading PR is added
// JSON parsing for chain config needs to support validator_pubkeys instead of num_validators
test "process and add mock blocks into a node's chain" {
    var arena_allocator = std.heap.ArenaAllocator.init(std.testing.allocator);
    defer arena_allocator.deinit();
    const allocator = arena_allocator.allocator();

    // Generate a mock chain with validator pubkeys baked into the genesis spec.
    const mock_chain = try stf.genMockChain(allocator, 5, null);
    const spec_name = try allocator.dupe(u8, "beamdev");
    const chain_config = configs.ChainConfig{
        .id = configs.Chain.custom,
        .genesis = mock_chain.genesis_config,
        .spec = .{
            .preset = params.Preset.mainnet,
            .name = spec_name,
        },
    };
    var beam_state = mock_chain.genesis_state;
    const nodeId = 10; // random value
    var zeam_logger_config = zeam_utils.getTestLoggerConfig();

    var tmp_dir = std.testing.tmpDir(.{});
    defer tmp_dir.cleanup();

    const data_dir = try tmp_dir.dir.realpathAlloc(allocator, ".");
    defer allocator.free(data_dir);

    var db = try database.Db.open(allocator, zeam_logger_config.logger(.database_test), data_dir);
    defer db.deinit();

    const connected_peers = try allocator.create(std.StringHashMap(PeerInfo));
    connected_peers.* = std.StringHashMap(PeerInfo).init(allocator);

    var beam_chain = try BeamChain.init(allocator, ChainOpts{ .config = chain_config, .anchorState = &beam_state, .nodeId = nodeId, .logger_config = &zeam_logger_config, .db = db }, connected_peers);
    defer beam_chain.deinit();

    try std.testing.expect(std.mem.eql(u8, &beam_chain.forkChoice.fcStore.latest_finalized.root, &mock_chain.blockRoots[0]));
    try std.testing.expect(beam_chain.forkChoice.protoArray.nodes.items.len == 1);
    try std.testing.expect(std.mem.eql(u8, &beam_chain.forkChoice.fcStore.latest_finalized.root, &beam_chain.forkChoice.protoArray.nodes.items[0].blockRoot));
    try std.testing.expect(std.mem.eql(u8, mock_chain.blocks[0].message.block.state_root[0..], &beam_chain.forkChoice.protoArray.nodes.items[0].stateRoot));
    try std.testing.expect(std.mem.eql(u8, &mock_chain.blockRoots[0], &beam_chain.forkChoice.protoArray.nodes.items[0].blockRoot));

    for (1..mock_chain.blocks.len) |i| {
        // get the block post state
        const signed_block = mock_chain.blocks[i];
        const block = signed_block.message.block;
        const block_root = mock_chain.blockRoots[i];
        const current_slot = block.slot;

        try beam_chain.forkChoice.onInterval(current_slot * constants.INTERVALS_PER_SLOT, false);
        const missing_roots = try beam_chain.onBlock(signed_block, .{});
        allocator.free(missing_roots);

        try std.testing.expect(beam_chain.forkChoice.protoArray.nodes.items.len == i + 1);
        try std.testing.expect(std.mem.eql(u8, &mock_chain.blockRoots[i], &beam_chain.forkChoice.protoArray.nodes.items[i].blockRoot));
        const searched_idx = beam_chain.forkChoice.protoArray.indices.get(mock_chain.blockRoots[i]);
        try std.testing.expect(searched_idx == i);

        // should have matching states in the state
        const block_state = beam_chain.states.get(block_root) orelse @panic("state root should have been found");
        var state_root: [32]u8 = undefined;
        try ssz.hashTreeRoot(*types.BeamState, block_state, &state_root, allocator);
        try std.testing.expect(std.mem.eql(u8, &state_root, &block.state_root));

        // fcstore checkpoints should match
        try std.testing.expect(std.mem.eql(u8, &beam_chain.forkChoice.fcStore.latest_justified.root, &mock_chain.latestJustified[i].root));
        try std.testing.expect(std.mem.eql(u8, &beam_chain.forkChoice.fcStore.latest_finalized.root, &mock_chain.latestFinalized[i].root));
        try std.testing.expect(std.mem.eql(u8, &beam_chain.forkChoice.head.blockRoot, &mock_chain.latestHead[i].root));
    }

    const num_validators: usize = @intCast(mock_chain.genesis_config.numValidators());
    for (0..num_validators) |validator_id| {
        // all validators should have attested as per the mock chain
        const attestations_tracker = beam_chain.forkChoice.attestations.get(validator_id);
        try std.testing.expect(attestations_tracker != null);
    }
}

// TODO: Enable and update this test once the keymanager file-reading PR is added
// JSON parsing for chain config needs to support validator_pubkeys instead of num_validators
test "printSlot output demonstration" {
    var arena_allocator = std.heap.ArenaAllocator.init(std.testing.allocator);
    defer arena_allocator.deinit();
    const allocator = arena_allocator.allocator();

    // Create a mock chain with some blocks
    const mock_chain = try stf.genMockChain(allocator, 3, null);
    const spec_name = try allocator.dupe(u8, "beamdev");
    const chain_config = configs.ChainConfig{
        .id = configs.Chain.custom,
        .genesis = mock_chain.genesis_config,
        .spec = .{
            .preset = params.Preset.mainnet,
            .name = spec_name,
        },
    };
    var beam_state = mock_chain.genesis_state;
    const nodeId = 42; // Test node ID
    var zeam_logger_config = zeam_utils.getLoggerConfig(.info, null);

    var tmp_dir = std.testing.tmpDir(.{});
    defer tmp_dir.cleanup();

    const data_dir = try tmp_dir.dir.realpathAlloc(allocator, ".");
    defer allocator.free(data_dir);

    var db = try database.Db.open(allocator, zeam_logger_config.logger(.database_test), data_dir);
    defer db.deinit();

    // Initialize the beam chain
    var beam_chain = try BeamChain.init(allocator, ChainOpts{ .config = chain_config, .anchorState = &beam_state, .nodeId = nodeId, .logger_config = &zeam_logger_config, .db = db }, &std.StringHashMap(PeerInfo).init(allocator));

    // Process some blocks to have a more interesting chain state
    for (1..mock_chain.blocks.len) |i| {
        const signed_block = mock_chain.blocks[i];
        const block = signed_block.message.block;
        const current_slot = block.slot;

        try beam_chain.forkChoice.onInterval(current_slot * constants.INTERVALS_PER_SLOT, false);
        const missing_roots = try beam_chain.onBlock(signed_block, .{});
        allocator.free(missing_roots);
    }

    // Register some validators to make the output more interesting
    var validator_ids = [_]usize{ 0, 1, 2 };
    beam_chain.registerValidatorIds(&validator_ids);

    // Test printSlot at different slots to see the output
    std.debug.print("\n=== PRINTING CHAIN STATUS AT SLOT 0 ===\n", .{});
    beam_chain.printSlot(0, beam_chain.connected_peers.count());

    std.debug.print("\n=== PRINTING CHAIN STATUS AT SLOT 1 ===\n", .{});
    beam_chain.printSlot(1, beam_chain.connected_peers.count());

    std.debug.print("\n=== PRINTING CHAIN STATUS AT SLOT 2 ===\n", .{});
    beam_chain.printSlot(2, beam_chain.connected_peers.count());

    std.debug.print("\n=== PRINTING CHAIN STATUS AT SLOT 5 (BEHIND) ===\n", .{});
    beam_chain.printSlot(5, beam_chain.connected_peers.count());

    // Verify that the chain state is as expected
    try std.testing.expect(beam_chain.forkChoice.protoArray.nodes.items.len == mock_chain.blocks.len);
    try std.testing.expect(beam_chain.registered_validator_ids.len == 3);
}

// Attestation Validation Tests
// These tests align with leanSpec's test_attestation_processing.py

// TODO: Enable and update this test once the keymanager file-reading PR is added
// JSON parsing for chain config needs to support validator_pubkeys instead of num_validators
test "attestation validation - comprehensive" {
    // Comprehensive test covering all attestation validation rules
    // This consolidates multiple validation checks into one test to avoid redundant setup
    var arena_allocator = std.heap.ArenaAllocator.init(std.testing.allocator);
    defer arena_allocator.deinit();
    const allocator = arena_allocator.allocator();

    const mock_chain = try stf.genMockChain(allocator, 3, null);
    const spec_name = try allocator.dupe(u8, "beamdev");
    const chain_config = configs.ChainConfig{
        .id = configs.Chain.custom,
        .genesis = mock_chain.genesis_config,
        .spec = .{
            .preset = params.Preset.mainnet,
            .name = spec_name,
        },
    };
    var beam_state = mock_chain.genesis_state;
    var zeam_logger_config = zeam_utils.getTestLoggerConfig();

    var tmp_dir = std.testing.tmpDir(.{});
    defer tmp_dir.cleanup();
    const data_dir = try tmp_dir.dir.realpathAlloc(allocator, ".");
    defer allocator.free(data_dir);

    var db = try database.Db.open(allocator, zeam_logger_config.logger(.database_test), data_dir);
    defer db.deinit();

    const connected_peers = try allocator.create(std.StringHashMap(PeerInfo));
    connected_peers.* = std.StringHashMap(PeerInfo).init(allocator);

    var beam_chain = try BeamChain.init(allocator, ChainOpts{ .config = chain_config, .anchorState = &beam_state, .nodeId = 0, .logger_config = &zeam_logger_config, .db = db }, connected_peers);
    defer beam_chain.deinit();

    // Add blocks to chain (slots 1 and 2)
    for (1..mock_chain.blocks.len) |i| {
        const signed_block = mock_chain.blocks[i];
        const block = signed_block.message.block;
        try beam_chain.forkChoice.onInterval(block.slot * constants.INTERVALS_PER_SLOT, false);
        const missing_roots = try beam_chain.onBlock(signed_block, .{});
        allocator.free(missing_roots);
    }

    // Test 1: Valid attestation (baseline - should pass)
    {
        const source_slot: types.Slot = 1;
        const target_slot: types.Slot = 2;
        const valid_attestation: types.SignedAttestation = .{
            .message = .{
                .validator_id = 0,
                .data = .{
                    .slot = target_slot,
                    .head = types.Checkpoint{
                        .root = mock_chain.blockRoots[target_slot],
                        .slot = target_slot,
                    },
                    .source = types.Checkpoint{
                        .root = mock_chain.blockRoots[source_slot],
                        .slot = source_slot,
                    },
                    .target = types.Checkpoint{
                        .root = mock_chain.blockRoots[target_slot],
                        .slot = target_slot,
                    },
                },
            },
            .signature = [_]u8{0} ** types.SIGSIZE,
        };
        // Should pass validation
        try beam_chain.validateAttestation(valid_attestation.message, false);
    }

    // Test 2: Unknown source block
    {
        const unknown_root = [_]u8{0xFF} ** 32;
        const invalid_attestation: types.SignedAttestation = .{
            .message = .{
                .validator_id = 0,
                .data = .{
                    .slot = 2,
                    .head = types.Checkpoint{
                        .root = mock_chain.blockRoots[2],
                        .slot = 2,
                    },
                    .source = types.Checkpoint{
                        .root = unknown_root, // Unknown block
                        .slot = 1,
                    },
                    .target = types.Checkpoint{
                        .root = mock_chain.blockRoots[2],
                        .slot = 2,
                    },
                },
            },
            .signature = [_]u8{0} ** types.SIGSIZE,
        };
        try std.testing.expectError(error.UnknownSourceBlock, beam_chain.validateAttestation(invalid_attestation.message, false));
    }

    // Test 3: Unknown target block
    {
        const unknown_root = [_]u8{0xEE} ** 32;
        const invalid_attestation: types.SignedAttestation = .{
            .message = .{
                .validator_id = 0,
                .data = .{
                    .slot = 2,
                    .head = types.Checkpoint{
                        .root = mock_chain.blockRoots[2],
                        .slot = 2,
                    },
                    .source = types.Checkpoint{
                        .root = mock_chain.blockRoots[1],
                        .slot = 1,
                    },
                    .target = types.Checkpoint{
                        .root = unknown_root, // Unknown block
                        .slot = 2,
                    },
                },
            },
            .signature = [_]u8{0} ** types.SIGSIZE,
        };
        try std.testing.expectError(error.UnknownTargetBlock, beam_chain.validateAttestation(invalid_attestation.message, false));
    }

    // Test 4: Unknown head block
    {
        const unknown_root = [_]u8{0xDD} ** 32;
        const invalid_attestation: types.SignedAttestation = .{
            .message = .{
                .validator_id = 0,
                .data = .{
                    .slot = 2,
                    .head = types.Checkpoint{
                        .root = unknown_root, // Unknown block
                        .slot = 2,
                    },
                    .source = types.Checkpoint{
                        .root = mock_chain.blockRoots[1],
                        .slot = 1,
                    },
                    .target = types.Checkpoint{
                        .root = mock_chain.blockRoots[2],
                        .slot = 2,
                    },
                },
            },
            .signature = [_]u8{0} ** types.SIGSIZE,
        };
        try std.testing.expectError(error.UnknownHeadBlock, beam_chain.validateAttestation(invalid_attestation.message, false));
    }
    // Test 5: Source slot exceeds target slot (block slots)
    {
        const invalid_attestation: types.SignedAttestation = .{
            .message = .{
                .validator_id = 0,
                .data = .{
                    .slot = 2,
                    .head = types.Checkpoint{
                        .root = mock_chain.blockRoots[1],
                        .slot = 1,
                    },
                    .source = types.Checkpoint{
                        .root = mock_chain.blockRoots[2],
                        .slot = 2,
                    },
                    .target = types.Checkpoint{
                        .root = mock_chain.blockRoots[1],
                        .slot = 1,
                    },
                },
            },
            .signature = [_]u8{0} ** types.SIGSIZE,
        };
        try std.testing.expectError(error.SourceSlotExceedsTarget, beam_chain.validateAttestation(invalid_attestation.message, false));
    }

    // Test 6: Source checkpoint slot exceeds target checkpoint slot
    {
        const invalid_attestation: types.SignedAttestation = .{
            .message = .{
                .validator_id = 0,
                .data = .{
                    .slot = 2,
                    .head = types.Checkpoint{
                        .root = mock_chain.blockRoots[2],
                        .slot = 2,
                    },
                    .source = types.Checkpoint{
                        .root = mock_chain.blockRoots[2],
                        .slot = 2,
                    },
                    .target = types.Checkpoint{
                        .root = mock_chain.blockRoots[1],
                        .slot = 1,
                    },
                },
            },
            .signature = [_]u8{0} ** types.SIGSIZE,
        };
        try std.testing.expectError(error.SourceSlotExceedsTarget, beam_chain.validateAttestation(invalid_attestation.message, false));
    }

    // Test 7: Source checkpoint slot mismatch
    {
        const invalid_attestation: types.SignedAttestation = .{
            .message = .{
                .validator_id = 0,
                .data = .{
                    .slot = 2,
                    .head = types.Checkpoint{
                        .root = mock_chain.blockRoots[2],
                        .slot = 2,
                    },
                    .source = types.Checkpoint{
                        .root = mock_chain.blockRoots[1],
                        .slot = 0,
                    },
                    .target = types.Checkpoint{
                        .root = mock_chain.blockRoots[2],
                        .slot = 2,
                    },
                },
            },
            .signature = [_]u8{0} ** types.SIGSIZE,
        };
        try std.testing.expectError(error.SourceCheckpointSlotMismatch, beam_chain.validateAttestation(invalid_attestation.message, false));
    }

    // Test 8: Target checkpoint slot mismatch
    {
        const invalid_attestation: types.SignedAttestation = .{
            .message = .{
                .validator_id = 0,
                .data = .{
                    .slot = 2,
                    .head = types.Checkpoint{
                        .root = mock_chain.blockRoots[2],
                        .slot = 2,
                    },
                    .source = types.Checkpoint{
                        .root = mock_chain.blockRoots[1],
                        .slot = 1,
                    },
                    .target = types.Checkpoint{
                        .root = mock_chain.blockRoots[2],
                        .slot = 1, // Checkpoint claims slot 1 (mismatch)
                    },
                },
            },
            .signature = [_]u8{0} ** types.SIGSIZE,
        };
        try std.testing.expectError(error.TargetCheckpointSlotMismatch, beam_chain.validateAttestation(invalid_attestation.message, false));
    }

    // Test 9: Attestation too far in future (for gossip)
    {
        const future_attestation: types.SignedAttestation = .{
            .message = .{
                .validator_id = 0,
                .data = .{
                    .slot = 3, // Future slot (current is 2)
                    .head = types.Checkpoint{
                        .root = mock_chain.blockRoots[2],
                        .slot = 2,
                    },
                    .source = types.Checkpoint{
                        .root = mock_chain.blockRoots[1],
                        .slot = 1,
                    },
                    .target = types.Checkpoint{
                        .root = mock_chain.blockRoots[2],
                        .slot = 2,
                    },
                },
            },
            .signature = [_]u8{0} ** types.SIGSIZE,
        };
        try std.testing.expectError(error.AttestationTooFarInFuture, beam_chain.validateAttestation(future_attestation.message, false));
    }
}

// TODO: Enable and update this test once the keymanager file-reading PR is added
// JSON parsing for chain config needs to support validator_pubkeys instead of num_validators
test "attestation validation - gossip vs block future slot handling" {
    // Test that gossip and block attestations have different future slot tolerances
    // Gossip: must be <= current_slot
    // Block: can be <= current_slot + 1
    var arena_allocator = std.heap.ArenaAllocator.init(std.testing.allocator);
    defer arena_allocator.deinit();
    const allocator = arena_allocator.allocator();

    const mock_chain = try stf.genMockChain(allocator, 2, null);
    const spec_name = try allocator.dupe(u8, "beamdev");
    const chain_config = configs.ChainConfig{
        .id = configs.Chain.custom,
        .genesis = mock_chain.genesis_config,
        .spec = .{
            .preset = params.Preset.mainnet,
            .name = spec_name,
        },
    };
    var beam_state = mock_chain.genesis_state;
    var zeam_logger_config = zeam_utils.getTestLoggerConfig();

    var tmp_dir = std.testing.tmpDir(.{});
    defer tmp_dir.cleanup();
    const data_dir = try tmp_dir.dir.realpathAlloc(allocator, ".");
    defer allocator.free(data_dir);

    var db = try database.Db.open(allocator, zeam_logger_config.logger(.database_test), data_dir);
    defer db.deinit();

    const connected_peers = try allocator.create(std.StringHashMap(PeerInfo));
    connected_peers.* = std.StringHashMap(PeerInfo).init(allocator);

    var beam_chain = try BeamChain.init(allocator, ChainOpts{ .config = chain_config, .anchorState = &beam_state, .nodeId = 0, .logger_config = &zeam_logger_config, .db = db }, connected_peers);
    defer beam_chain.deinit();

    // Add one block (slot 1)
    const block = mock_chain.blocks[1];
    try beam_chain.forkChoice.onInterval(block.message.block.slot * constants.INTERVALS_PER_SLOT, false);
    const missing_roots = try beam_chain.onBlock(block, .{});
    allocator.free(missing_roots);

    // Current time is at slot 1, create attestation for slot 2 (next slot)
    const next_slot_attestation: types.SignedAttestation = .{
        .message = .{
            .validator_id = 0,
            .data = .{
                .slot = 2,
                .head = types.Checkpoint{
                    .root = mock_chain.blockRoots[1],
                    .slot = 1,
                },
                .source = types.Checkpoint{
                    .root = mock_chain.blockRoots[0],
                    .slot = 0,
                },
                .target = types.Checkpoint{
                    .root = mock_chain.blockRoots[1],
                    .slot = 1,
                },
            },
        },
        .signature = [_]u8{0} ** types.SIGSIZE,
    };

    // Gossip attestations: should FAIL for next slot (current + 1)
    // Per spec store.py:177: assert attestation.slot <= time_slots
    try std.testing.expectError(error.AttestationTooFarInFuture, beam_chain.validateAttestation(next_slot_attestation.message, false));

    // Block attestations: should PASS for next slot (current + 1)
    // Per spec store.py:140: assert attestation.slot <= Slot(current_slot + Slot(1))
    try beam_chain.validateAttestation(next_slot_attestation.message, true);
    const too_far_attestation: types.SignedAttestation = .{
        .message = .{
            .validator_id = 0,
            .data = .{
                .slot = 3, // Too far in future
                .head = types.Checkpoint{
                    .root = mock_chain.blockRoots[1],
                    .slot = 1,
                },
                .source = types.Checkpoint{
                    .root = mock_chain.blockRoots[0],
                    .slot = 0,
                },
                .target = types.Checkpoint{
                    .root = mock_chain.blockRoots[1],
                    .slot = 1,
                },
            },
        },
        .signature = [_]u8{0} ** types.SIGSIZE,
    };
    // Both should fail for slot 3 when current is slot 1
    try std.testing.expectError(error.AttestationTooFarInFuture, beam_chain.validateAttestation(too_far_attestation.message, false));
    try std.testing.expectError(error.AttestationTooFarInFuture, beam_chain.validateAttestation(too_far_attestation.message, true));
}
// TODO: Enable and update this test once the keymanager file-reading PR is added
// JSON parsing for chain config needs to support validator_pubkeys instead of num_validators
test "attestation processing - valid block attestation" {
    // Test that valid attestations from blocks are processed correctly
    var arena_allocator = std.heap.ArenaAllocator.init(std.testing.allocator);
    defer arena_allocator.deinit();
    const allocator = arena_allocator.allocator();

    const mock_chain = try stf.genMockChain(allocator, 3, null);
    const spec_name = try allocator.dupe(u8, "beamdev");
    const chain_config = configs.ChainConfig{
        .id = configs.Chain.custom,
        .genesis = mock_chain.genesis_config,
        .spec = .{
            .preset = params.Preset.mainnet,
            .name = spec_name,
        },
    };
    var beam_state = mock_chain.genesis_state;
    var zeam_logger_config = zeam_utils.getTestLoggerConfig();

    var tmp_dir = std.testing.tmpDir(.{});
    defer tmp_dir.cleanup();
    const data_dir = try tmp_dir.dir.realpathAlloc(allocator, ".");
    defer allocator.free(data_dir);

    var db = try database.Db.open(allocator, zeam_logger_config.logger(.database_test), data_dir);
    defer db.deinit();

    const connected_peers = try allocator.create(std.StringHashMap(PeerInfo));
    connected_peers.* = std.StringHashMap(PeerInfo).init(allocator);

    var beam_chain = try BeamChain.init(allocator, ChainOpts{ .config = chain_config, .anchorState = &beam_state, .nodeId = 0, .logger_config = &zeam_logger_config, .db = db }, connected_peers);
    defer beam_chain.deinit();

    // Add blocks to chain
    for (1..mock_chain.blocks.len) |i| {
        const block = mock_chain.blocks[i];
        try beam_chain.forkChoice.onInterval(block.message.block.slot * constants.INTERVALS_PER_SLOT, false);
        const missing_roots = try beam_chain.onBlock(block, .{});
        allocator.free(missing_roots);
    }

    // Create a valid attestation
    const message = types.Attestation{
        .validator_id = 1,
        .data = .{
            .slot = 2,
            .head = types.Checkpoint{
                .root = mock_chain.blockRoots[2],
                .slot = 2,
            },
            .source = types.Checkpoint{
                .root = mock_chain.blockRoots[1],
                .slot = 1,
            },
            .target = types.Checkpoint{
                .root = mock_chain.blockRoots[2],
                .slot = 2,
            },
        },
    };

    var key_manager = try keymanager.getTestKeyManager(allocator, 4, 3);
    defer key_manager.deinit();

    const signature = try key_manager.signAttestation(&message, allocator);

    const valid_attestation: types.SignedAttestation = .{
        .message = message,
        .signature = signature,
    };

    // Process attestation through chain (this validates and then processes)
    try beam_chain.onAttestation(valid_attestation);

    // Verify the attestation was recorded in attestations
    const attestations_tracker = beam_chain.forkChoice.attestations.get(1);
    try std.testing.expect(attestations_tracker != null);
    try std.testing.expect(attestations_tracker.?.latestNew != null);
    try std.testing.expect(attestations_tracker.?.latestNew.?.slot == 2);
}<|MERGE_RESOLUTION|>--- conflicted
+++ resolved
@@ -342,15 +342,9 @@
                     const hasParentBlock = self.forkChoice.hasBlock(block.parent_root);
                     self.module_logger.debug("block processing is required hasParentBlock={any}", .{hasParentBlock});
                     if (hasParentBlock) {
-<<<<<<< HEAD
                         const missing_roots = self.onBlock(signed_block, .{}) catch |err| {
                             self.module_logger.debug(" ^^^^^^^^ Block processing error ^^^^^^ {any}", .{err});
                             return;
-=======
-                        self.onBlock(signed_block, .{}) catch |err| {
-                            self.module_logger.err(" ^^^^^^^^ Block processing error ^^^^^^ {any}", .{err});
-                            return err;
->>>>>>> debd4034
                         };
                         defer self.allocator.free(missing_roots);
                     }
