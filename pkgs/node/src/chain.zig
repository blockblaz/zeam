const std = @import("std");
const Allocator = std.mem.Allocator;
const json = std.json;

const configs = @import("@zeam/configs");
const types = @import("@zeam/types");
const stf = @import("@zeam/state-transition");
const ssz = @import("ssz");
const networks = @import("@zeam/network");
const params = @import("@zeam/params");
const metrics = @import("@zeam/metrics");
const database = @import("@zeam/database");

const DbColumnNamespaces = [_]database.ColumnNamespace{
    .{ .namespace = "default", .Key = []const u8, .Value = []const u8 },
    .{ .namespace = "blocks", .Key = []const u8, .Value = []const u8 },
    .{ .namespace = "states", .Key = []const u8, .Value = []const u8 },
    .{ .namespace = "votes", .Key = []const u8, .Value = []const u8 },
    .{ .namespace = "checkpoints", .Key = []const u8, .Value = []const u8 },
};

const RocksDB = database.RocksDB(&DbColumnNamespaces);

const zeam_utils = @import("@zeam/utils");

pub const fcFactory = @import("./forkchoice.zig");
const constants = @import("./constants.zig");

pub const BlockProductionParams = struct {
    slot: usize,
    proposer_index: usize,
};

pub const VoteConstructionParams = struct {
    slot: usize,
};

pub const ChainOpts = struct {
    config: configs.ChainConfig,
    anchorState: *const types.BeamState,
    nodeId: u32,
    logger_config: *zeam_utils.ZeamLoggerConfig,
    db_path: []const u8,
};

pub const CachedProcessedBlockInfo = struct {
    postState: ?types.BeamState = null,
    blockRoot: ?types.Root = null,
};

pub const ProducedBlock = struct {
    block: types.BeamBlock,
    blockRoot: types.Root,
};

pub const BeamChain = struct {
    config: configs.ChainConfig,
    forkChoice: fcFactory.ForkChoice,
    allocator: Allocator,
    // from finalized onwards to recent
    states: std.AutoHashMap(types.Root, types.BeamState),
    nodeId: u32,
    // This struct needs to contain the zeam_logger_config to be able to call `maybeRotate`
    // For all other modules, we just need module_logger
    zeam_logger_config: *zeam_utils.ZeamLoggerConfig,
    module_logger: zeam_utils.ModuleLogger,
    stf_logger: zeam_utils.ModuleLogger,
    block_building_logger: zeam_utils.ModuleLogger,
    registered_validator_ids: []usize = &[_]usize{},
    db: RocksDB,

    const Self = @This();
    pub fn init(
        allocator: Allocator,
        opts: ChainOpts,
    ) !Self {
        const logger_config = opts.logger_config;
        const fork_choice = try fcFactory.ForkChoice.init(allocator, opts.config, opts.anchorState.*, logger_config.logger(.forkchoice));

        var states = std.AutoHashMap(types.Root, types.BeamState).init(allocator);
        try states.put(fork_choice.head.blockRoot, opts.anchorState.*);

        // Initialize the database
        const db = try RocksDB.open(allocator, logger_config.logger(.database), opts.db_path);
        errdefer db.deinit();

        return Self{
            .nodeId = opts.nodeId,
            .config = opts.config,
            .forkChoice = fork_choice,
            .allocator = allocator,
            .states = states,
            .zeam_logger_config = logger_config,
            .module_logger = logger_config.logger(.chain),
            .stf_logger = logger_config.logger(.state_transition),
            .block_building_logger = logger_config.logger(.state_transition_block_building),
            .db = db,
        };
    }

    pub fn deinit(self: *Self) void {
        var it = self.states.iterator();
        while (it.next()) |entry| {
            entry.value_ptr.deinit(self.allocator);
        }
        self.states.deinit();
<<<<<<< HEAD
        self.db.deinit();
    }

    // Database column namespaces for type safety
    const blocks_cn = DbColumnNamespaces[1];
    const states_cn = DbColumnNamespaces[2];
    const votes_cn = DbColumnNamespaces[3];
    const checkpoints_cn = DbColumnNamespaces[4];

    /// Helper function to format block keys consistently
    fn formatBlockKey(self: *Self, block_root: types.Root) ![]const u8 {
        return std.fmt.allocPrint(self.allocator, "block:{any}", .{std.fmt.fmtSliceHexLower(&block_root)});
    }

    /// Helper function to format state keys consistently
    fn formatStateKey(self: *Self, state_root: types.Root) ![]const u8 {
        return std.fmt.allocPrint(self.allocator, "state:{any}", .{std.fmt.fmtSliceHexLower(&state_root)});
    }

    /// Save a block to the database
    pub fn saveBlock(self: *Self, block_root: types.Root, block: types.BeamBlock) !void {
        const key = try self.formatBlockKey(block_root);
        defer self.allocator.free(key);

        var value = std.ArrayList(u8).init(self.allocator);
        defer value.deinit();

        try ssz.serialize(types.BeamBlock, block, &value);

        try self.db.put(blocks_cn, key, value.items);
        self.module_logger.debug("Saved block to database: root=0x{s}", .{std.fmt.fmtSliceHexLower(&block_root)});
    }

    /// Load a block from the database
    pub fn loadBlock(self: *Self, block_root: types.Root) !?types.BeamBlock {
        const key = self.formatBlockKey(block_root) catch return null;
        defer self.allocator.free(key);

        const value = try self.db.get(blocks_cn, key);
        if (value) |encoded_block| {
            defer encoded_block.deinit();
            const block = try ssz.decode(self.allocator, types.BeamBlock, encoded_block.data);
            self.module_logger.debug("Loaded block from database: root=0x{s}", .{std.fmt.fmtSliceHexLower(&block_root)});
            return block;
        }
        return null;
    }

    /// Save a state to the database
    pub fn saveState(self: *Self, state_root: types.Root, state: types.BeamState) !void {
        const key = try self.formatStateKey(state_root);
        defer self.allocator.free(key);

        var value = std.ArrayList(u8).init(self.allocator);
        defer value.deinit();

        try ssz.serialize(types.BeamState, state, &value);

        try self.db.put(states_cn, key, value.items);
        self.module_logger.debug("Saved state to database: root=0x{s}", .{std.fmt.fmtSliceHexLower(&state_root)});
    }

    /// Load a state from the database
    pub fn loadState(self: *Self, state_root: types.Root) !?types.BeamState {
        const key = self.formatStateKey(state_root) catch return null;
        defer self.allocator.free(key);

        const value = try self.db.get(states_cn, key);
        if (value) |encoded_state| {
            defer encoded_state.deinit();
            const state = try ssz.decode(self.allocator, types.BeamState, encoded_state.data);
            self.module_logger.debug("Loaded state from database: root=0x{s}", .{std.fmt.fmtSliceHexLower(&state_root)});
            return state;
        }
        return null;
    }

    /// Save a vote to the database
    pub fn saveVote(self: *Self, vote_key: []const u8, vote: types.SignedVote) !void {
        var value = std.ArrayList(u8).init(self.allocator);
        defer value.deinit();

        try ssz.serialize(types.SignedVote, vote, &value);

        try self.db.put(votes_cn, vote_key, value);
        self.module_logger.debug("Saved vote to database: key={s}", .{vote_key});
    }

    /// Load a vote from the database
    pub fn loadVote(self: *Self, vote_key: []const u8) !?types.SignedVote {
        const value = try self.db.get(votes_cn, vote_key);
        if (value) |encoded_vote| {
            defer encoded_vote.deinit();
            const vote = try ssz.decode(self.allocator, types.SignedVote, encoded_vote.data);
            self.module_logger.debug("Loaded vote from database: key={s}", .{vote_key});
            return vote;
        }
        return null;
=======
        // assume the allocator of config is same as self.allocator
        self.config.deinit(self.allocator);
>>>>>>> 3ef1bbe8
    }

    pub fn registerValidatorIds(self: *Self, validator_ids: []usize) void {
        // right now it's simple assignment but eventually it should be a set
        // tacking registrations and keeping it alive for 3*2=6 slots
        self.registered_validator_ids = validator_ids;
    }

    pub fn onInterval(self: *Self, time_intervals: usize) !void {
        // see if the node has a proposal this slot to properly tick
        // forkchoice head
        const slot = @divFloor(time_intervals, constants.INTERVALS_PER_SLOT);
        const interval = time_intervals % constants.INTERVALS_PER_SLOT;

        var has_proposal = false;
        if (interval == 0) {
            const num_validators: usize = @intCast(self.config.genesis.num_validators);
            const slot_proposer_id = slot % num_validators;
            if (std.mem.indexOfScalar(usize, self.registered_validator_ids, slot_proposer_id)) |index| {
                _ = index;
                has_proposal = true;
            }
        }

        self.module_logger.debug("Ticking chain to time(intervals)={d} = slot={d} interval={d} has_proposal={} ", .{
            time_intervals,
            slot,
            interval,
            has_proposal,
        });

        try self.forkChoice.onInterval(time_intervals, has_proposal);
        if (interval == 1) {
            // interval to vote so we should put out the chain status information to the user along with
            // latest head which most likely should be the new block recieved and processed
            self.printSlot(slot);
        }
        // check if log rotation is needed
        self.zeam_logger_config.maybeRotate() catch |err| {
            self.module_logger.err("error rotating log file: {any}", .{err});
        };
    }

    pub fn produceBlock(self: *Self, opts: BlockProductionParams) !ProducedBlock {
        // right now with integrated validator into node produceBlock is always gurranteed to be
        // called post ticking the chain to the correct time, but once validator is separated
        // one must make the forkchoice tick to the right time if there is a race condition
        // however in that scenario forkchoice also needs to be protected by mutex/kept thread safe
        const chainHead = try self.forkChoice.updateHead();
        const votes = try self.forkChoice.getProposalVotes();
        const parent_root = chainHead.blockRoot;

        const pre_state = self.states.get(parent_root) orelse return BlockProductionError.MissingPreState;
        var post_state = try types.sszClone(self.allocator, types.BeamState, pre_state);

        // keeping for later when execution will be integrated into lean
        // const timestamp = self.config.genesis.genesis_time + opts.slot * params.SECONDS_PER_SLOT;

        var block = types.BeamBlock{
            .slot = opts.slot,
            .proposer_index = opts.proposer_index,
            .parent_root = parent_root,
            .state_root = undefined,
            .body = types.BeamBlockBody{
                // .execution_payload_header = .{ .timestamp = timestamp },
                .attestations = votes,
            },
        };

        self.module_logger.debug("node-{d}::going for block production opts={any} raw block={any}", .{ self.nodeId, opts, block });

        // 2. apply STF to get post state & update post state root & cache it
        try stf.apply_raw_block(self.allocator, &post_state, &block, self.block_building_logger);
        self.module_logger.debug("applied raw block opts={any} raw block={any}", .{ opts, block });

        // 3. cache state to save recompute while adding the block on publish
        var block_root: [32]u8 = undefined;
        try ssz.hashTreeRoot(types.BeamBlock, block, &block_root, self.allocator);
        try self.states.put(block_root, post_state);

        // 4. Save produced block and state to database
        try self.saveBlock(block_root, block);
        try self.saveState(block_root, post_state);

        return .{
            .block = block,
            .blockRoot = block_root,
        };
    }

    // TODO: right now validator indepdently publishes to the network but move gossip message
    // construction and publishing from there to here
    pub fn publishBlock(self: *Self, signedBlock: types.SignedBeamBlock) !void {
        var block_root: [32]u8 = undefined;
        try ssz.hashTreeRoot(types.BeamBlock, signedBlock.message, &block_root, self.allocator);
        try self.onBlock(signedBlock, .{
            .postState = self.states.get(block_root),
            .blockRoot = block_root,
        });
    }

    pub fn constructVote(self: *Self, opts: VoteConstructionParams) !types.Mini3SFVote {
        const slot = opts.slot;

        const head = try self.forkChoice.getProposalHead(slot);
        const target = try self.forkChoice.getVoteTarget();

        const vote = types.Mini3SFVote{
            //
            .slot = slot,
            .head = head,
            .target = target,
            .source = self.forkChoice.fcStore.latest_justified,
        };

        return vote;
    }

    // TODO: right now validator indepdently publishes to the network but move the gossip
    // message construction and publish at a refactor PR
    pub fn publishVote(self: *Self, signedVote: types.SignedVote) !void {
        // no need to see if we produced this vote as everything is trusted in-process lifecycle
        // validate when validator is separated out
        return self.onAttestation(signedVote);
    }

    pub fn printSlot(self: *Self, slot: usize) void {
        // head should be auto updated if receieved a block or block proposal done
        // however it doesn't get updated unless called updatehead even though processs block
        // logs show it has been updated. debug and fix the call below
        const fc_head = self.forkChoice.updateHead() catch |err| {
            self.module_logger.err("forkchoice updatehead error={any}", .{err});
            return;
        };

        // Get additional chain information
        const justified = self.forkChoice.fcStore.latest_justified;
        const finalized = self.forkChoice.fcStore.latest_finalized;

        // Calculate chain progress
        const blocks_behind = if (slot > fc_head.slot) slot - fc_head.slot else 0;
        const is_timely = fc_head.timeliness;

        self.module_logger.info(
            \\
            \\+===============================================================+
            \\                         CHAIN STATUS                            
            \\+===============================================================+
            \\  Current Slot: {d} | Head Slot: {d} | Behind: {d}
            \\+---------------------------------------------------------------+
            \\  Head Block Root:    0x{any}
            \\  Parent Block Root:  0x{any}
            \\  State Root:         0x{any}
            \\  Timely:             {s}
            \\+---------------------------------------------------------------+
            \\  Latest Justified:   Slot {d:>6} | Root: 0x{any}
            \\  Latest Finalized:   Slot {d:>6} | Root: 0x{any}
            \\+===============================================================+
            \\
        , .{
            slot,
            fc_head.slot,
            blocks_behind,
            std.fmt.fmtSliceHexLower(&fc_head.blockRoot),
            std.fmt.fmtSliceHexLower(&fc_head.parentRoot),
            std.fmt.fmtSliceHexLower(&fc_head.stateRoot),
            if (is_timely) "YES" else "NO",
            justified.slot,
            std.fmt.fmtSliceHexLower(&justified.root),
            finalized.slot,
            std.fmt.fmtSliceHexLower(&finalized.root),
        });
    }

    pub fn onGossip(self: *Self, data: *const networks.GossipMessage) !void {
        switch (data.*) {
            .block => |signed_block| {
                const block = signed_block.message;
                var block_root: [32]u8 = undefined;
                try ssz.hashTreeRoot(types.BeamBlock, block, &block_root, self.allocator);

                //check if we have the block already in forkchoice
                const hasBlock = self.forkChoice.hasBlock(block_root);
                self.module_logger.debug("chain received block onGossip cb at slot={any} blockroot={any} hasBlock={any}", .{
                    //
                    signed_block,
                    block_root,
                    hasBlock,
                });

                if (!hasBlock) {
                    const hasParentBlock = self.forkChoice.hasBlock(block.parent_root);
                    self.module_logger.debug("block processing is required hasParentBlock={any}", .{hasParentBlock});
                    if (hasParentBlock) {
                        self.onBlock(signed_block, .{}) catch |err| {
                            self.module_logger.debug(" ^^^^^^^^ Block processing error ^^^^^^ {any}", .{err});
                        };
                    }
                }
            },
            .vote => |signed_vote| {
                const vote = signed_vote.message;
                const hasHead = self.forkChoice.hasBlock(vote.head.root);
                self.module_logger.debug("chain received vote onGossip cb at slot={any} hasHead={any}", .{
                    //
                    signed_vote,
                    hasHead,
                });

                if (hasHead) {
                    self.onAttestation(signed_vote) catch |err| {
                        self.module_logger.debug(" ^^^^^^^^ Attestation processing error ^^^^^^ {any}", .{err});
                    };
                }
            },
        }
    }

    // import block assuming it is gossip validated or synced
    // this onBlock corresponds to spec's forkchoice's onblock with some functionality split between this and
    // our implemented forkchoice's onblock. this is to parallelize "apply transition" with other verifications
    //
    // TODO: move self.states cache to pointer of states along with blockInfo's poststate
    fn onBlock(self: *Self, signedBlock: types.SignedBeamBlock, blockInfo: CachedProcessedBlockInfo) !void {
        const onblock_timer = metrics.chain_onblock_duration_seconds.start();

        const block = signedBlock.message;
        const block_root: types.Root = blockInfo.blockRoot orelse computedroot: {
            var cblock_root: [32]u8 = undefined;
            try ssz.hashTreeRoot(types.BeamBlock, block, &cblock_root, self.allocator);
            break :computedroot cblock_root;
        };
        self.module_logger.debug("processing block with root=0x{s} slot={d}", .{
            std.fmt.fmtSliceHexLower(&block_root),
            block.slot,
        });

        const post_state = blockInfo.postState orelse computedstate: {
            // 1. get parent state
            const pre_state = self.states.get(signedBlock.message.parent_root) orelse return BlockProcessingError.MissingPreState;
            var cpost_state = try types.sszClone(self.allocator, types.BeamState, pre_state);

            // 2. apply STF to get post state
            var validSignatures = true;
            stf.verify_signatures(signedBlock) catch {
                validSignatures = false;
            };
            try stf.apply_transition(self.allocator, &cpost_state, signedBlock, .{
                //
                .logger = self.stf_logger,
                .validSignatures = validSignatures,
            });
            break :computedstate cpost_state;
        };

        // 3. fc onblock
        const fcBlock = try self.forkChoice.onBlock(block, &post_state, .{
            .currentSlot = block.slot,
            .blockDelayMs = 0,
            .blockRoot = block_root,
        });
        try self.states.put(fcBlock.blockRoot, post_state);

        // 4. Save block and state to database
        try self.saveBlock(fcBlock.blockRoot, block);
        try self.saveState(fcBlock.blockRoot, post_state);

        // 5. fc onvotes
        self.module_logger.debug("processing attestations of block with root=0x{s} slot={d}", .{
            std.fmt.fmtSliceHexLower(&fcBlock.blockRoot),
            block.slot,
        });
        for (block.body.attestations.constSlice()) |signed_vote| {
            self.forkChoice.onAttestation(signed_vote, true) catch |e| {
                self.module_logger.err("error processing block attestation={any} e={any}", .{ signed_vote, e });
            };
        }

        // 6. fc update head
        _ = try self.forkChoice.updateHead();
        const processing_time = onblock_timer.observe();
        self.module_logger.info("processed block with root=0x{s} slot={d} processing time={d} (computed root={} computed state={})", .{
            std.fmt.fmtSliceHexLower(&fcBlock.blockRoot),
            block.slot,
            processing_time,
            blockInfo.blockRoot == null,
            blockInfo.postState == null,
        });
    }

    fn onAttestation(self: *Self, signedVote: types.SignedVote) !void {
        return self.forkChoice.onAttestation(signedVote, false);
    }
};

const BlockProcessingError = error{MissingPreState};
const BlockProductionError = error{ NotImplemented, MissingPreState };

test "process and add mock blocks into a node's chain" {
    var arena_allocator = std.heap.ArenaAllocator.init(std.testing.allocator);
    defer arena_allocator.deinit();
    const allocator = arena_allocator.allocator();

    const chain_spec =
        \\{"preset": "mainnet", "name": "beamdev", "genesis_time": 1234, "num_validators": 4}
    ;
    const options = json.ParseOptions{
        .ignore_unknown_fields = true,
        .allocate = .alloc_if_needed,
    };
    const parsed_chain_spec = (try json.parseFromSlice(configs.ChainOptions, allocator, chain_spec, options)).value;
    const chain_config = try configs.ChainConfig.init(configs.Chain.custom, parsed_chain_spec);

    const mock_chain = try stf.genMockChain(allocator, 5, chain_config.genesis);
    const beam_state = mock_chain.genesis_state;
    const nodeId = 10; // random value
    var zeam_logger_config = zeam_utils.getTestLoggerConfig();

    var tmp_dir = std.testing.tmpDir(.{});
    defer tmp_dir.cleanup();

    const db_path = try tmp_dir.dir.realpathAlloc(allocator, ".");
    defer allocator.free(db_path);

    var beam_chain = try BeamChain.init(allocator, ChainOpts{ .config = chain_config, .anchorState = &beam_state, .nodeId = nodeId, .logger_config = &zeam_logger_config, .db_path = db_path });

    try std.testing.expect(std.mem.eql(u8, &beam_chain.forkChoice.fcStore.latest_finalized.root, &mock_chain.blockRoots[0]));
    try std.testing.expect(beam_chain.forkChoice.protoArray.nodes.items.len == 1);
    try std.testing.expect(std.mem.eql(u8, &beam_chain.forkChoice.fcStore.latest_finalized.root, &beam_chain.forkChoice.protoArray.nodes.items[0].blockRoot));
    try std.testing.expect(std.mem.eql(u8, mock_chain.blocks[0].message.state_root[0..], &beam_chain.forkChoice.protoArray.nodes.items[0].stateRoot));
    try std.testing.expect(std.mem.eql(u8, &mock_chain.blockRoots[0], &beam_chain.forkChoice.protoArray.nodes.items[0].blockRoot));

    for (1..mock_chain.blocks.len) |i| {
        // get the block post state
        const block = mock_chain.blocks[i];
        const block_root = mock_chain.blockRoots[i];
        const current_slot = block.message.slot;

        try beam_chain.forkChoice.onInterval(current_slot * constants.INTERVALS_PER_SLOT, false);
        try beam_chain.onBlock(block, .{});

        try std.testing.expect(beam_chain.forkChoice.protoArray.nodes.items.len == i + 1);
        try std.testing.expect(std.mem.eql(u8, &mock_chain.blockRoots[i], &beam_chain.forkChoice.protoArray.nodes.items[i].blockRoot));
        const searched_idx = beam_chain.forkChoice.protoArray.indices.get(mock_chain.blockRoots[i]);
        try std.testing.expect(searched_idx == i);

        // should have matching states in the state
        const block_state = beam_chain.states.get(block_root) orelse @panic("state root should have been found");
        var state_root: [32]u8 = undefined;
        try ssz.hashTreeRoot(types.BeamState, block_state, &state_root, allocator);
        try std.testing.expect(std.mem.eql(u8, &state_root, &block.message.state_root));

        // fcstore checkpoints should match
        try std.testing.expect(std.mem.eql(u8, &beam_chain.forkChoice.fcStore.latest_justified.root, &mock_chain.latestJustified[i].root));
        try std.testing.expect(std.mem.eql(u8, &beam_chain.forkChoice.fcStore.latest_finalized.root, &mock_chain.latestFinalized[i].root));
        try std.testing.expect(std.mem.eql(u8, &beam_chain.forkChoice.head.blockRoot, &mock_chain.latestHead[i].root));
    }

    const num_validators: usize = @intCast(mock_chain.genesis_config.num_validators);
    for (0..num_validators) |validator_id| {
        // all validators should have voted as per the mock chain
        const vote_tracker = beam_chain.forkChoice.votes.get(validator_id);
        try std.testing.expect(vote_tracker != null);
    }
}

test "printSlot output demonstration" {
    var arena_allocator = std.heap.ArenaAllocator.init(std.testing.allocator);
    defer arena_allocator.deinit();
    const allocator = arena_allocator.allocator();

    // Create a chain configuration
    const chain_spec =
        \\{"preset": "mainnet", "name": "beamdev", "genesis_time": 1234, "num_validators": 4}
    ;
    const options = json.ParseOptions{
        .ignore_unknown_fields = true,
        .allocate = .alloc_if_needed,
    };
    const parsed_chain_spec = (try json.parseFromSlice(configs.ChainOptions, allocator, chain_spec, options)).value;
    const chain_config = try configs.ChainConfig.init(configs.Chain.custom, parsed_chain_spec);

    // Create a mock chain with some blocks
    const mock_chain = try stf.genMockChain(allocator, 3, chain_config.genesis);
    const beam_state = mock_chain.genesis_state;
    const nodeId = 42; // Test node ID
    var zeam_logger_config = zeam_utils.getLoggerConfig(.info, null);

    var tmp_dir = std.testing.tmpDir(.{});
    defer tmp_dir.cleanup();

    const db_path = try tmp_dir.dir.realpathAlloc(allocator, ".");
    defer allocator.free(db_path);

    // Initialize the beam chain
    var beam_chain = try BeamChain.init(allocator, ChainOpts{ .config = chain_config, .anchorState = &beam_state, .nodeId = nodeId, .logger_config = &zeam_logger_config, .db_path = db_path });

    // Process some blocks to have a more interesting chain state
    for (1..mock_chain.blocks.len) |i| {
        const block = mock_chain.blocks[i];
        const current_slot = block.message.slot;

        try beam_chain.forkChoice.onInterval(current_slot * constants.INTERVALS_PER_SLOT, false);
        try beam_chain.onBlock(block, .{});
    }

    // Register some validators to make the output more interesting
    var validator_ids = [_]usize{ 0, 1, 2 };
    beam_chain.registerValidatorIds(&validator_ids);

    // Test printSlot at different slots to see the output
    std.debug.print("\n=== PRINTING CHAIN STATUS AT SLOT 0 ===\n", .{});
    beam_chain.printSlot(0);

    std.debug.print("\n=== PRINTING CHAIN STATUS AT SLOT 1 ===\n", .{});
    beam_chain.printSlot(1);

    std.debug.print("\n=== PRINTING CHAIN STATUS AT SLOT 2 ===\n", .{});
    beam_chain.printSlot(2);

    std.debug.print("\n=== PRINTING CHAIN STATUS AT SLOT 5 (BEHIND) ===\n", .{});
    beam_chain.printSlot(5);

    // Verify that the chain state is as expected
    try std.testing.expect(beam_chain.forkChoice.protoArray.nodes.items.len == mock_chain.blocks.len);
    try std.testing.expect(beam_chain.registered_validator_ids.len == 3);
}<|MERGE_RESOLUTION|>--- conflicted
+++ resolved
@@ -104,7 +104,8 @@
             entry.value_ptr.deinit(self.allocator);
         }
         self.states.deinit();
-<<<<<<< HEAD
+        // assume the allocator of config is same as self.allocator
+        self.config.deinit(self.allocator);
         self.db.deinit();
     }
 
@@ -203,10 +204,6 @@
             return vote;
         }
         return null;
-=======
-        // assume the allocator of config is same as self.allocator
-        self.config.deinit(self.allocator);
->>>>>>> 3ef1bbe8
     }
 
     pub fn registerValidatorIds(self: *Self, validator_ids: []usize) void {
