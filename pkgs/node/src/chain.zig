const std = @import("std");
const Allocator = std.mem.Allocator;
const json = std.json;

const configs = @import("@zeam/configs");
const types = @import("@zeam/types");
const stf = @import("@zeam/state-transition");
const ssz = @import("ssz");
const networks = @import("@zeam/network");
const params = @import("@zeam/params");
const api = @import("@zeam/api");
const database = @import("@zeam/database");

const event_broadcaster = api.event_broadcaster;

const zeam_utils = @import("@zeam/utils");
const keymanager = @import("@zeam/key-manager");
const jsonToString = zeam_utils.jsonToString;

pub const fcFactory = @import("./forkchoice.zig");
const constants = @import("./constants.zig");

const networkFactory = @import("./network.zig");
const PeerInfo = networkFactory.PeerInfo;

pub const BlockProductionParams = struct {
    slot: usize,
    proposer_index: usize,
};

pub const AttestationConstructionParams = struct {
    slot: types.Slot,
};

pub const ChainOpts = struct {
    config: configs.ChainConfig,
    anchorState: *types.BeamState,
    nodeId: u32,
    logger_config: *zeam_utils.ZeamLoggerConfig,
    db: database.Db,
};

pub const CachedProcessedBlockInfo = struct {
    postState: ?*types.BeamState = null,
    blockRoot: ?types.Root = null,
};

pub const ProducedBlock = struct {
    block: types.BeamBlock,
    blockRoot: types.Root,
    // signatures corresponding to attestations in the blockbody
    signatures: types.BlockSignatures,
};

pub const BeamChain = struct {
    config: configs.ChainConfig,
    anchor_state: *types.BeamState,

    forkChoice: fcFactory.ForkChoice,
    allocator: Allocator,
    // from finalized onwards to recent
    states: std.AutoHashMap(types.Root, *types.BeamState),
    nodeId: u32,
    // This struct needs to contain the zeam_logger_config to be able to call `maybeRotate`
    // For all other modules, we just need module_logger
    zeam_logger_config: *zeam_utils.ZeamLoggerConfig,
    module_logger: zeam_utils.ModuleLogger,
    stf_logger: zeam_utils.ModuleLogger,
    block_building_logger: zeam_utils.ModuleLogger,
    registered_validator_ids: []usize = &[_]usize{},
    db: database.Db,
    // Track last-emitted checkpoints to avoid duplicate SSE events (e.g., genesis spam)
    last_emitted_justified_slot: u64 = 0,
    last_emitted_finalized_slot: u64 = 0,
    connected_peers: *const std.StringHashMap(PeerInfo),

    const Self = @This();
    pub fn init(
        allocator: Allocator,
        opts: ChainOpts,
        connected_peers: *const std.StringHashMap(PeerInfo),
    ) !Self {
        const logger_config = opts.logger_config;
        const fork_choice = try fcFactory.ForkChoice.init(allocator, .{
            .config = opts.config,
            .anchorState = opts.anchorState,
            .logger = logger_config.logger(.forkchoice),
        });

        var states = std.AutoHashMap(types.Root, *types.BeamState).init(allocator);
        const cloned_anchor_state = try allocator.create(types.BeamState);
        try types.sszClone(allocator, types.BeamState, opts.anchorState.*, cloned_anchor_state);
        try states.put(fork_choice.head.blockRoot, cloned_anchor_state);

        return Self{
            .nodeId = opts.nodeId,
            .config = opts.config,
            .forkChoice = fork_choice,
            .allocator = allocator,
            .states = states,
            .anchor_state = opts.anchorState,
            .zeam_logger_config = logger_config,
            .module_logger = logger_config.logger(.chain),
            .stf_logger = logger_config.logger(.state_transition),
            .block_building_logger = logger_config.logger(.state_transition_block_building),
            .db = opts.db,
            .last_emitted_justified_slot = 0,
            .last_emitted_finalized_slot = 0,
            .connected_peers = connected_peers,
        };
    }

    pub fn deinit(self: *Self) void {
        var it = self.states.iterator();
        while (it.next()) |entry| {
            entry.value_ptr.*.deinit();
            self.allocator.destroy(entry.value_ptr.*);
        }
        self.states.deinit();
        // assume the allocator of config is same as self.allocator
        self.config.deinit(self.allocator);
        self.anchor_state.deinit();
    }

    pub fn registerValidatorIds(self: *Self, validator_ids: []usize) void {
        // right now it's simple assignment but eventually it should be a set
        // tacking registrations and keeping it alive for 3*2=6 slots
        self.registered_validator_ids = validator_ids;
    }

    fn currentHeadState(self: *Self) *const types.BeamState {
        return self.states.get(self.forkChoice.head.blockRoot) orelse self.anchor_state;
    }

    pub fn validatorCount(self: *Self) usize {
        return types.BeamState.validatorCount(self.currentHeadState());
    }

    pub fn onInterval(self: *Self, time_intervals: usize) !void {
        // see if the node has a proposal this slot to properly tick
        // forkchoice head
        const slot = @divFloor(time_intervals, constants.INTERVALS_PER_SLOT);
        const interval = time_intervals % constants.INTERVALS_PER_SLOT;

        var has_proposal = false;
        if (interval == 0) {
<<<<<<< HEAD
            const num_validators = self.validatorCount();
=======
            const num_validators: usize = @intCast(self.config.genesis.numValidators());
>>>>>>> 14dedb7e
            const slot_proposer_id = slot % num_validators;
            if (std.mem.indexOfScalar(usize, self.registered_validator_ids, slot_proposer_id)) |index| {
                _ = index;
                has_proposal = true;
            }
        }

        self.module_logger.debug("Ticking chain to time(intervals)={d} = slot={d} interval={d} has_proposal={} ", .{
            time_intervals,
            slot,
            interval,
            has_proposal,
        });

        try self.forkChoice.onInterval(time_intervals, has_proposal);
        if (interval == 1) {
            // interval to attest so we should put out the chain status information to the user along with
            // latest head which most likely should be the new block received and processed
            const islot: isize = @intCast(slot);
            self.printSlot(islot, self.connected_peers.count());
        }
        // check if log rotation is needed
        self.zeam_logger_config.maybeRotate() catch |err| {
            self.module_logger.err("error rotating log file: {any}", .{err});
        };
    }

    pub fn produceBlock(self: *Self, opts: BlockProductionParams) !ProducedBlock {
        // right now with integrated validator into node produceBlock is always gurranteed to be
        // called post ticking the chain to the correct time, but once validator is separated
        // one must make the forkchoice tick to the right time if there is a race condition
        // however in that scenario forkchoice also needs to be protected by mutex/kept thread safe
        const chainHead = try self.forkChoice.updateHead();
        const signed_attestations = try self.forkChoice.getProposalAttestations();
        defer self.allocator.free(signed_attestations);

        const parent_root = chainHead.blockRoot;

        const pre_state = self.states.get(parent_root) orelse return BlockProductionError.MissingPreState;
        const post_state = try self.allocator.create(types.BeamState);
        try types.sszClone(self.allocator, types.BeamState, pre_state.*, post_state);

        // keeping for later when execution will be integrated into lean
        // const timestamp = self.config.genesis.genesis_time + opts.slot * params.SECONDS_PER_SLOT;

        var block = types.BeamBlock{
            .slot = opts.slot,
            .proposer_index = opts.proposer_index,
            .parent_root = parent_root,
            .state_root = undefined,
            .body = types.BeamBlockBody{
                // .execution_payload_header = .{ .timestamp = timestamp },
                .attestations = blk: {
                    var attestations_list = try types.Attestations.init(self.allocator);
                    for (signed_attestations) |signed_attestation| {
                        try attestations_list.append(signed_attestation.message);
                    }
                    break :blk attestations_list;
                },
            },
        };

        var block_json = try block.toJson(self.allocator);
        const block_str = try jsonToString(self.allocator, block_json);
        defer self.allocator.free(block_str);

        self.module_logger.debug("node-{d}::going for block production opts={any} raw block={s}", .{ self.nodeId, opts, block_str });

        // 2. apply STF to get post state & update post state root & cache it
        try stf.apply_raw_block(self.allocator, post_state, &block, self.block_building_logger);

        block_json = try block.toJson(self.allocator);
        const block_str_2 = try jsonToString(self.allocator, block_json);
        defer self.allocator.free(block_str_2);

        self.module_logger.debug("applied raw block opts={any} raw block={s}", .{ opts, block_str_2 });

        // 3. cache state to save recompute while adding the block on publish
        var block_root: [32]u8 = undefined;
        try ssz.hashTreeRoot(types.BeamBlock, block, &block_root, self.allocator);
        try self.states.put(block_root, post_state);

        // 4. Add the block to directly forkchoice as this proposer will next need to construct its vote
        //   note - attestations packed in the block are already in the knownVotes so we don't need to re-import
        //   them in the forkchoice
        _ = try self.forkChoice.onBlock(block, post_state, .{
            .currentSlot = block.slot,
            .blockDelayMs = 0,
            .blockRoot = block_root,
        });

        return .{
            .block = block,
            .blockRoot = block_root,
            .signatures = blk: {
                var signatures_list = try types.BlockSignatures.init(self.allocator);
                for (signed_attestations) |signed_attestation| {
                    try signatures_list.append(signed_attestation.signature);
                }
                break :blk signatures_list;
            },
        };
    }

    pub fn constructAttestationData(self: *Self, opts: AttestationConstructionParams) !types.AttestationData {
        const slot = opts.slot;

        // const head = try self.forkChoice.getProposalHead(slot);
        const head_proto = self.forkChoice.head;
        const head: types.Checkpoint = .{
            .root = head_proto.blockRoot,
            .slot = head_proto.slot,
        };
        const target = try self.forkChoice.getAttestationTarget();

        const attestation_data = types.AttestationData{
            .slot = slot,
            .head = head,
            .target = target,
            .source = self.forkChoice.fcStore.latest_justified,
        };

        return attestation_data;
    }

    pub fn printSlot(self: *Self, islot: isize, peer_count: usize) void {
        // head should be auto updated if receieved a block or block proposal done
        // however it doesn't get updated unless called updatehead even though process block
        // logs show it has been updated. debug and fix the call below
        const fc_head = if (islot > 0)
            self.forkChoice.updateHead() catch |err| {
                self.module_logger.err("forkchoice updatehead error={any}", .{err});
                return;
            }
        else
            self.forkChoice.head;

        // Get additional chain information
        const justified = self.forkChoice.fcStore.latest_justified;
        const finalized = self.forkChoice.fcStore.latest_finalized;

        // Calculate chain progress
        const slot: usize = if (islot < 0) 0 else @intCast(islot);
        const blocks_behind = if (slot > fc_head.slot) slot - fc_head.slot else 0;
        const is_timely = fc_head.timeliness;

        self.module_logger.info(
            \\
            \\+===============================================================+
            \\  CHAIN STATUS: Current Slot: {d} | Head Slot: {d} | Behind: {d}
            \\+---------------------------------------------------------------+
            \\  Connected Peers:    {d}
            \\+---------------------------------------------------------------+
            \\  Head Block Root:    0x{any}
            \\  Parent Block Root:  0x{any}
            \\  State Root:         0x{any}
            \\  Timely:             {s}
            \\+---------------------------------------------------------------+
            \\  Latest Justified:   Slot {d:>6} | Root: 0x{any}
            \\  Latest Finalized:   Slot {d:>6} | Root: 0x{any}
            \\+===============================================================+
            \\
        , .{
            islot,
            fc_head.slot,
            blocks_behind,
            peer_count,
            std.fmt.fmtSliceHexLower(&fc_head.blockRoot),
            std.fmt.fmtSliceHexLower(&fc_head.parentRoot),
            std.fmt.fmtSliceHexLower(&fc_head.stateRoot),
            if (is_timely) "YES" else "NO",
            justified.slot,
            std.fmt.fmtSliceHexLower(&justified.root),
            finalized.slot,
            std.fmt.fmtSliceHexLower(&finalized.root),
        });
    }

    pub fn onGossip(self: *Self, data: *const networks.GossipMessage) !void {
        switch (data.*) {
            .block => |signed_block| {
                const block = signed_block.message.block;
                var block_root: [32]u8 = undefined;
                try ssz.hashTreeRoot(types.BeamBlock, block, &block_root, self.allocator);

                //check if we have the block already in forkchoice
                const hasBlock = self.forkChoice.hasBlock(block_root);
                const signed_block_json = try signed_block.toJson(self.allocator);

                // Convert JSON value to string for proper logging
                const signed_block_str = try jsonToString(self.allocator, signed_block_json);
                defer self.allocator.free(signed_block_str);

                self.module_logger.debug("chain received block onGossip cb at slot={any} blockroot={any} hasBlock={any}", .{
                    //
                    signed_block_str,
                    block_root,
                    hasBlock,
                });

                if (!hasBlock) {
                    const hasParentBlock = self.forkChoice.hasBlock(block.parent_root);
                    self.module_logger.debug("block processing is required hasParentBlock={any}", .{hasParentBlock});
                    if (hasParentBlock) {
                        self.onBlock(signed_block, .{}) catch |err| {
                            self.module_logger.err(" ^^^^^^^^ Block processing error ^^^^^^ {any}", .{err});
                            return err;
                        };
                    }
                }
            },
            .attestation => |signed_attestation| {
                const signed_attestation_json = try signed_attestation.toJson(self.allocator);

                // Convert JSON value to string for proper logging
                const signed_attestation_str = try jsonToString(self.allocator, signed_attestation_json);
                defer self.allocator.free(signed_attestation_str);

                self.module_logger.debug("chain received attestation onGossip cb: {s}", .{signed_attestation_str});

                // Validate attestation before processing (gossip = not from block)
                self.validateAttestation(signed_attestation.message, false) catch |err| {
                    self.module_logger.debug("Gossip attestation validation failed: {any}", .{err});
                    return; // Drop invalid gossip attestations
                };

                // Process validated attestation
                self.onAttestation(signed_attestation) catch |err| {
                    self.module_logger.debug("Attestation processing error: {any}", .{err});
                    return err;
                };
            },
        }
    }

    // import block assuming it is gossip validated or synced
    // this onBlock corresponds to spec's forkchoice's onblock with some functionality split between this and
    // our implemented forkchoice's onblock. this is to parallelize "apply transition" with other verifications
    pub fn onBlock(self: *Self, signedBlock: types.SignedBlockWithAttestation, blockInfo: CachedProcessedBlockInfo) !void {
        const onblock_timer = api.chain_onblock_duration_seconds.start();

        const block = signedBlock.message.block;
        const block_root: types.Root = blockInfo.blockRoot orelse computedroot: {
            var cblock_root: [32]u8 = undefined;
            try ssz.hashTreeRoot(types.BeamBlock, block, &cblock_root, self.allocator);
            break :computedroot cblock_root;
        };
        self.module_logger.debug("processing block with root=0x{s} slot={d}", .{
            std.fmt.fmtSliceHexLower(&block_root),
            block.slot,
        });

        const post_state = if (blockInfo.postState) |post_state_ptr| post_state_ptr else computedstate: {
            // 1. get parent state
            const pre_state = self.states.get(block.parent_root) orelse return BlockProcessingError.MissingPreState;
            const cpost_state = try self.allocator.create(types.BeamState);
            try types.sszClone(self.allocator, types.BeamState, pre_state.*, cpost_state);

            // 2. verify XMSS signatures (independent step; placed before STF for now, parallelizable later)
            try stf.verifySignatures(self.allocator, pre_state, &signedBlock);

            // 3. apply state transition assuming signatures are valid (STF does not re-verify)
            try stf.apply_transition(self.allocator, cpost_state, block, .{
                //
                .logger = self.stf_logger,
                .validSignatures = true,
            });
            break :computedstate cpost_state;
        };

        // 3. fc onblock
        const fcBlock = try self.forkChoice.onBlock(block, post_state, .{
            .currentSlot = block.slot,
            .blockDelayMs = 0,
            .blockRoot = block_root,
        });
        try self.states.put(fcBlock.blockRoot, post_state);

        // 4. fc onattestations
        self.module_logger.debug("processing attestations of block with root=0x{s} slot={d}", .{
            std.fmt.fmtSliceHexLower(&fcBlock.blockRoot),
            block.slot,
        });

        const signatures = signedBlock.signature.constSlice();
        for (block.body.attestations.constSlice(), 0..) |attestation, index| {
            // Validate attestation before processing (from block = true)
            self.validateAttestation(attestation, true) catch |e| {
                self.module_logger.err("invalid attestation in block: validator={d} error={any}", .{ attestation.validator_id, e });
                // Skip invalid attestations but continue processing the block
                continue;
            };

            const signed_attestation = types.SignedAttestation{ .message = attestation, .signature = signatures[index] };

            self.forkChoice.onAttestation(signed_attestation, true) catch |e| {
                self.module_logger.err("error processing block attestation={any} e={any}", .{ signed_attestation, e });
            };
        }

        // 5. fc update head
        const new_head = try self.forkChoice.updateHead();
        const processing_time = onblock_timer.observe();

        // 6. proposer attestation
        const proposer_signature = signatures[block.body.attestations.len()];
        const signed_proposer_attestation = types.SignedAttestation{
            .message = signedBlock.message.proposer_attestation,
            .signature = proposer_signature,
        };
        self.forkChoice.onAttestation(signed_proposer_attestation, false) catch |e| {
            self.module_logger.err("error processing proposer attestation={any} e={any}", .{ signed_proposer_attestation, e });
        };

        // 7. Emit new head event via SSE (use forkchoice ProtoBlock directly)
        if (api.events.NewHeadEvent.fromProtoBlock(self.allocator, new_head)) |head_event| {
            var chain_event = api.events.ChainEvent{ .new_head = head_event };
            event_broadcaster.broadcastGlobalEvent(&chain_event) catch |err| {
                self.module_logger.warn("Failed to broadcast head event: {any}", .{err});
                chain_event.deinit(self.allocator);
            };
        } else |err| {
            self.module_logger.warn("Failed to create head event: {any}", .{err});
        }

        // 8. Emit justification/finalization events based on forkchoice store
        const store = self.forkChoice.fcStore;
        const latest_justified = store.latest_justified;
        const latest_finalized = store.latest_finalized;

        // Emit justification event only when slot increases beyond last emitted
        if (latest_justified.slot > self.last_emitted_justified_slot) {
            if (api.events.NewJustificationEvent.fromCheckpoint(self.allocator, latest_justified, new_head.slot)) |just_event| {
                var chain_event = api.events.ChainEvent{ .new_justification = just_event };
                event_broadcaster.broadcastGlobalEvent(&chain_event) catch |err| {
                    self.module_logger.warn("Failed to broadcast justification event: {any}", .{err});
                    chain_event.deinit(self.allocator);
                };
                self.last_emitted_justified_slot = latest_justified.slot;
            } else |err| {
                self.module_logger.warn("Failed to create justification event: {any}", .{err});
            }
        }

        // Emit finalization event only when slot increases beyond last emitted
        if (latest_finalized.slot > self.last_emitted_finalized_slot) {
            if (api.events.NewFinalizationEvent.fromCheckpoint(self.allocator, latest_finalized, new_head.slot)) |final_event| {
                var chain_event = api.events.ChainEvent{ .new_finalization = final_event };
                event_broadcaster.broadcastGlobalEvent(&chain_event) catch |err| {
                    self.module_logger.warn("Failed to broadcast finalization event: {any}", .{err});
                    chain_event.deinit(self.allocator);
                };
                self.last_emitted_finalized_slot = latest_finalized.slot;
            } else |err| {
                self.module_logger.warn("Failed to create finalization event: {any}", .{err});
            }
        }

        // 9. Save block and state to database
        var batch = self.db.initWriteBatch();
        defer batch.deinit();

        batch.putBlock(database.DbBlocksNamespace, fcBlock.blockRoot, signedBlock);
        batch.putState(database.DbStatesNamespace, fcBlock.blockRoot, post_state.*);

        self.db.commit(&batch);

        self.module_logger.info("processed block with root=0x{s} slot={d} processing time={d} (computed root={} computed state={})", .{
            std.fmt.fmtSliceHexLower(&fcBlock.blockRoot),
            block.slot,
            processing_time,
            blockInfo.blockRoot == null,
            blockInfo.postState == null,
        });
    }

    /// Validate incoming attestation before processing.
    ///
    /// is_from_block: true if attestation came from a block, false if from network gossip
    ///
    /// Per leanSpec:
    /// - Gossip attestations (is_from_block=false): attestation.slot <= current_slot (no future tolerance)
    /// - Block attestations (is_from_block=true): attestation.slot <= current_slot + 1 (lenient)
    pub fn validateAttestation(self: *Self, attestation: types.Attestation, is_from_block: bool) !void {
        const data = attestation.data;

        // 1. Validate that source, target, and head blocks exist in proto array
        const source_idx = self.forkChoice.protoArray.indices.get(data.source.root) orelse {
            self.module_logger.debug("Attestation validation failed: unknown source block root=0x{s}", .{
                std.fmt.fmtSliceHexLower(&data.source.root),
            });
            return AttestationValidationError.UnknownSourceBlock;
        };

        const target_idx = self.forkChoice.protoArray.indices.get(data.target.root) orelse {
            self.module_logger.debug("Attestation validation failed: unknown target block root=0x{s}", .{
                std.fmt.fmtSliceHexLower(&data.target.root),
            });
            return AttestationValidationError.UnknownTargetBlock;
        };

        const head_idx = self.forkChoice.protoArray.indices.get(data.head.root) orelse {
            self.module_logger.debug("Attestation validation failed: unknown head block root=0x{s}", .{
                std.fmt.fmtSliceHexLower(&data.head.root),
            });
            return AttestationValidationError.UnknownHeadBlock;
        };

        const source_block = self.forkChoice.protoArray.nodes.items[source_idx];
        const target_block = self.forkChoice.protoArray.nodes.items[target_idx];
        const head_block = self.forkChoice.protoArray.nodes.items[head_idx];
        _ = head_block; // Will be used in future validations

        // 2. Validate slot relationships
        if (source_block.slot > target_block.slot) {
            self.module_logger.debug("Attestation validation failed: source slot {d} > target slot {d}", .{
                source_block.slot,
                target_block.slot,
            });
            return AttestationValidationError.SourceSlotExceedsTarget;
        }

        //    This corresponds to leanSpec's: assert attestation.source.slot <= attestation.target.slot
        if (data.source.slot > data.target.slot) {
            self.module_logger.debug("Attestation validation failed: source checkpoint slot {d} > target checkpoint slot {d}", .{
                data.source.slot,
                data.target.slot,
            });
            return AttestationValidationError.SourceCheckpointExceedsTarget;
        }

        // 3. Validate checkpoint slots match block slots
        if (source_block.slot != data.source.slot) {
            self.module_logger.debug("Attestation validation failed: source block slot {d} != source checkpoint slot {d}", .{
                source_block.slot,
                data.source.slot,
            });
            return AttestationValidationError.SourceCheckpointSlotMismatch;
        }

        //    This corresponds to leanSpec's: assert target_block.slot == attestation.target.slot
        if (target_block.slot != data.target.slot) {
            self.module_logger.debug("Attestation validation failed: target block slot {d} != target checkpoint slot {d}", .{
                target_block.slot,
                data.target.slot,
            });
            return AttestationValidationError.TargetCheckpointSlotMismatch;
        }

        // 4. Validate attestation is not too far in the future
        //
        //    Gossip attestations must be for current or past slots only. Validators attest
        //    in interval 1 of the current slot, so they cannot attest for future slots.
        //    Block attestations can be more lenient since the block itself was validated.
        const current_slot = self.forkChoice.fcStore.timeSlots;
        const max_allowed_slot = if (is_from_block)
            current_slot + constants.MAX_FUTURE_SLOT_TOLERANCE // Block attestations: allow +1
        else
            current_slot; // Gossip attestations: no future slots allowed

        if (data.slot > max_allowed_slot) {
            self.module_logger.debug("Attestation validation failed: attestation slot {d} > max allowed slot {d} (is_from_block={any})", .{
                data.slot,
                max_allowed_slot,
                is_from_block,
            });
            return AttestationValidationError.AttestationTooFarInFuture;
        }

        self.module_logger.debug("Attestation validation passed: validator={d} slot={d} source={d} target={d} is_from_block={any}", .{
            attestation.validator_id,
            data.slot,
            data.source.slot,
            data.target.slot,
            is_from_block,
        });
    }

    pub fn onAttestation(self: *Self, signedAttestation: types.SignedAttestation) !void {
        // Validate attestation before processing (gossip = not from block)
        try self.validateAttestation(signedAttestation.message, false);

        const attestation = signedAttestation.message;
        const state = self.states.get(attestation.data.target.root) orelse return AttestationValidationError.MissingState;

        try stf.verifySingleAttestation(self.allocator, state, &attestation, &signedAttestation.signature);

        return self.forkChoice.onAttestation(signedAttestation, false);
    }

    pub fn getStatus(self: *Self) types.Status {
        const finalized = self.forkChoice.fcStore.latest_finalized;
        const head = self.forkChoice.head;

        return .{
            .finalized_root = finalized.root,
            .finalized_slot = finalized.slot,
            .head_root = head.blockRoot,
            .head_slot = head.slot,
        };
    }
};

const BlockProcessingError = error{MissingPreState};
const BlockProductionError = error{ NotImplemented, MissingPreState };
const AttestationValidationError = error{
    MissingState,
    UnknownSourceBlock,
    UnknownTargetBlock,
    UnknownHeadBlock,
    SourceSlotExceedsTarget,
    SourceCheckpointExceedsTarget,
    SourceCheckpointSlotMismatch,
    TargetCheckpointSlotMismatch,
    AttestationTooFarInFuture,
};

// TODO: Enable and update this test once the keymanager file-reading PR is added
// JSON parsing for chain config needs to support validator_pubkeys instead of num_validators
test "process and add mock blocks into a node's chain" {
    var arena_allocator = std.heap.ArenaAllocator.init(std.testing.allocator);
    defer arena_allocator.deinit();
    const allocator = arena_allocator.allocator();

<<<<<<< HEAD
    const chain_spec =
           \\{"preset": "mainnet", "name": "beamdev", "genesis_time": 1234}
    ;
    const options = json.ParseOptions{
        .ignore_unknown_fields = true,
        .allocate = .alloc_if_needed,
    };
    const parsed_chain_spec = (try json.parseFromSlice(configs.ChainOptions, allocator, chain_spec, options)).value;
    const chain_config = try configs.ChainConfig.init(configs.Chain.custom, parsed_chain_spec);

    const mock_chain = try stf.genMockChain(allocator, 5, chain_config.genesis, 4);
=======
    // Generate a mock chain with validator pubkeys baked into the genesis spec.
    const mock_chain = try stf.genMockChain(allocator, 5, null);
    const spec_name = try allocator.dupe(u8, "beamdev");
    const chain_config = configs.ChainConfig{
        .id = configs.Chain.custom,
        .genesis = mock_chain.genesis_config,
        .spec = .{
            .preset = params.Preset.mainnet,
            .name = spec_name,
        },
    };
>>>>>>> 14dedb7e
    var beam_state = mock_chain.genesis_state;
    const nodeId = 10; // random value
    var zeam_logger_config = zeam_utils.getTestLoggerConfig();

    var tmp_dir = std.testing.tmpDir(.{});
    defer tmp_dir.cleanup();

    const data_dir = try tmp_dir.dir.realpathAlloc(allocator, ".");
    defer allocator.free(data_dir);

    var db = try database.Db.open(allocator, zeam_logger_config.logger(.database_test), data_dir);
    defer db.deinit();

    const connected_peers = try allocator.create(std.StringHashMap(PeerInfo));
    connected_peers.* = std.StringHashMap(PeerInfo).init(allocator);

    var beam_chain = try BeamChain.init(allocator, ChainOpts{ .config = chain_config, .anchorState = &beam_state, .nodeId = nodeId, .logger_config = &zeam_logger_config, .db = db }, connected_peers);
    defer beam_chain.deinit();

    try std.testing.expect(std.mem.eql(u8, &beam_chain.forkChoice.fcStore.latest_finalized.root, &mock_chain.blockRoots[0]));
    try std.testing.expect(beam_chain.forkChoice.protoArray.nodes.items.len == 1);
    try std.testing.expect(std.mem.eql(u8, &beam_chain.forkChoice.fcStore.latest_finalized.root, &beam_chain.forkChoice.protoArray.nodes.items[0].blockRoot));
    try std.testing.expect(std.mem.eql(u8, mock_chain.blocks[0].message.block.state_root[0..], &beam_chain.forkChoice.protoArray.nodes.items[0].stateRoot));
    try std.testing.expect(std.mem.eql(u8, &mock_chain.blockRoots[0], &beam_chain.forkChoice.protoArray.nodes.items[0].blockRoot));

    for (1..mock_chain.blocks.len) |i| {
        // get the block post state
        const signed_block = mock_chain.blocks[i];
        const block = signed_block.message.block;
        const block_root = mock_chain.blockRoots[i];
        const current_slot = block.slot;

        try beam_chain.forkChoice.onInterval(current_slot * constants.INTERVALS_PER_SLOT, false);
        try beam_chain.onBlock(signed_block, .{});

        try std.testing.expect(beam_chain.forkChoice.protoArray.nodes.items.len == i + 1);
        try std.testing.expect(std.mem.eql(u8, &mock_chain.blockRoots[i], &beam_chain.forkChoice.protoArray.nodes.items[i].blockRoot));
        const searched_idx = beam_chain.forkChoice.protoArray.indices.get(mock_chain.blockRoots[i]);
        try std.testing.expect(searched_idx == i);

        // should have matching states in the state
        const block_state = beam_chain.states.get(block_root) orelse @panic("state root should have been found");
        var state_root: [32]u8 = undefined;
        try ssz.hashTreeRoot(*types.BeamState, block_state, &state_root, allocator);
        try std.testing.expect(std.mem.eql(u8, &state_root, &block.state_root));

        // fcstore checkpoints should match
        try std.testing.expect(std.mem.eql(u8, &beam_chain.forkChoice.fcStore.latest_justified.root, &mock_chain.latestJustified[i].root));
        try std.testing.expect(std.mem.eql(u8, &beam_chain.forkChoice.fcStore.latest_finalized.root, &mock_chain.latestFinalized[i].root));
        try std.testing.expect(std.mem.eql(u8, &beam_chain.forkChoice.head.blockRoot, &mock_chain.latestHead[i].root));
    }

<<<<<<< HEAD
    const num_validators = mock_chain.genesis_state.validatorCount();
=======
    const num_validators: usize = @intCast(mock_chain.genesis_config.numValidators());
>>>>>>> 14dedb7e
    for (0..num_validators) |validator_id| {
        // all validators should have attested as per the mock chain
        const attestations_tracker = beam_chain.forkChoice.attestations.get(validator_id);
        try std.testing.expect(attestations_tracker != null);
    }
}

// TODO: Enable and update this test once the keymanager file-reading PR is added
// JSON parsing for chain config needs to support validator_pubkeys instead of num_validators
test "printSlot output demonstration" {
    var arena_allocator = std.heap.ArenaAllocator.init(std.testing.allocator);
    defer arena_allocator.deinit();
    const allocator = arena_allocator.allocator();

<<<<<<< HEAD
    // Create a chain configuration
    const chain_spec =
        \\{"preset": "mainnet", "name": "beamdev", "genesis_time": 1234}
    ;
    const options = json.ParseOptions{
        .ignore_unknown_fields = true,
        .allocate = .alloc_if_needed,
    };
    const parsed_chain_spec = (try json.parseFromSlice(configs.ChainOptions, allocator, chain_spec, options)).value;
    const chain_config = try configs.ChainConfig.init(configs.Chain.custom, parsed_chain_spec);

    // Create a mock chain with some blocks
    const mock_chain = try stf.genMockChain(allocator, 3, chain_config.genesis, 4);
=======
    // Create a mock chain with some blocks
    const mock_chain = try stf.genMockChain(allocator, 3, null);
    const spec_name = try allocator.dupe(u8, "beamdev");
    const chain_config = configs.ChainConfig{
        .id = configs.Chain.custom,
        .genesis = mock_chain.genesis_config,
        .spec = .{
            .preset = params.Preset.mainnet,
            .name = spec_name,
        },
    };
>>>>>>> 14dedb7e
    var beam_state = mock_chain.genesis_state;
    const nodeId = 42; // Test node ID
    var zeam_logger_config = zeam_utils.getLoggerConfig(.info, null);

    var tmp_dir = std.testing.tmpDir(.{});
    defer tmp_dir.cleanup();

    const data_dir = try tmp_dir.dir.realpathAlloc(allocator, ".");
    defer allocator.free(data_dir);

    var db = try database.Db.open(allocator, zeam_logger_config.logger(.database_test), data_dir);
    defer db.deinit();

    // Initialize the beam chain
    var beam_chain = try BeamChain.init(allocator, ChainOpts{ .config = chain_config, .anchorState = &beam_state, .nodeId = nodeId, .logger_config = &zeam_logger_config, .db = db }, &std.StringHashMap(PeerInfo).init(allocator));

    // Process some blocks to have a more interesting chain state
    for (1..mock_chain.blocks.len) |i| {
        const signed_block = mock_chain.blocks[i];
        const block = signed_block.message.block;
        const current_slot = block.slot;

        try beam_chain.forkChoice.onInterval(current_slot * constants.INTERVALS_PER_SLOT, false);
        try beam_chain.onBlock(signed_block, .{});
    }

    // Register some validators to make the output more interesting
    var validator_ids = [_]usize{ 0, 1, 2 };
    beam_chain.registerValidatorIds(&validator_ids);

    // Test printSlot at different slots to see the output
    std.debug.print("\n=== PRINTING CHAIN STATUS AT SLOT 0 ===\n", .{});
    beam_chain.printSlot(0, beam_chain.connected_peers.count());

    std.debug.print("\n=== PRINTING CHAIN STATUS AT SLOT 1 ===\n", .{});
    beam_chain.printSlot(1, beam_chain.connected_peers.count());

    std.debug.print("\n=== PRINTING CHAIN STATUS AT SLOT 2 ===\n", .{});
    beam_chain.printSlot(2, beam_chain.connected_peers.count());

    std.debug.print("\n=== PRINTING CHAIN STATUS AT SLOT 5 (BEHIND) ===\n", .{});
    beam_chain.printSlot(5, beam_chain.connected_peers.count());

    // Verify that the chain state is as expected
    try std.testing.expect(beam_chain.forkChoice.protoArray.nodes.items.len == mock_chain.blocks.len);
    try std.testing.expect(beam_chain.registered_validator_ids.len == 3);
}

// Attestation Validation Tests
// These tests align with leanSpec's test_attestation_processing.py

// TODO: Enable and update this test once the keymanager file-reading PR is added
// JSON parsing for chain config needs to support validator_pubkeys instead of num_validators
test "attestation validation - comprehensive" {
    // Comprehensive test covering all attestation validation rules
    // This consolidates multiple validation checks into one test to avoid redundant setup
    var arena_allocator = std.heap.ArenaAllocator.init(std.testing.allocator);
    defer arena_allocator.deinit();
    const allocator = arena_allocator.allocator();

<<<<<<< HEAD
    const chain_spec =
        \\{"preset": "mainnet", "name": "beamdev", "genesis_time": 1234}
    ;
    const options = json.ParseOptions{
        .ignore_unknown_fields = true,
        .allocate = .alloc_if_needed,
    };
    const parsed_chain_spec = (try json.parseFromSlice(configs.ChainOptions, allocator, chain_spec, options)).value;
    const chain_config = try configs.ChainConfig.init(configs.Chain.custom, parsed_chain_spec);

    const mock_chain = try stf.genMockChain(allocator, 3, chain_config.genesis, 4);
=======
    const mock_chain = try stf.genMockChain(allocator, 3, null);
    const spec_name = try allocator.dupe(u8, "beamdev");
    const chain_config = configs.ChainConfig{
        .id = configs.Chain.custom,
        .genesis = mock_chain.genesis_config,
        .spec = .{
            .preset = params.Preset.mainnet,
            .name = spec_name,
        },
    };
>>>>>>> 14dedb7e
    var beam_state = mock_chain.genesis_state;
    var zeam_logger_config = zeam_utils.getTestLoggerConfig();

    var tmp_dir = std.testing.tmpDir(.{});
    defer tmp_dir.cleanup();
    const data_dir = try tmp_dir.dir.realpathAlloc(allocator, ".");
    defer allocator.free(data_dir);

    var db = try database.Db.open(allocator, zeam_logger_config.logger(.database_test), data_dir);
    defer db.deinit();

    const connected_peers = try allocator.create(std.StringHashMap(PeerInfo));
    connected_peers.* = std.StringHashMap(PeerInfo).init(allocator);

    var beam_chain = try BeamChain.init(allocator, ChainOpts{ .config = chain_config, .anchorState = &beam_state, .nodeId = 0, .logger_config = &zeam_logger_config, .db = db }, connected_peers);
    defer beam_chain.deinit();

    // Add blocks to chain (slots 1 and 2)
    for (1..mock_chain.blocks.len) |i| {
        const signed_block = mock_chain.blocks[i];
        const block = signed_block.message.block;
        try beam_chain.forkChoice.onInterval(block.slot * constants.INTERVALS_PER_SLOT, false);
        try beam_chain.onBlock(signed_block, .{});
    }

    // Test 1: Valid attestation (baseline - should pass)
    {
        const source_slot: types.Slot = 1;
        const target_slot: types.Slot = 2;
        const valid_attestation: types.SignedAttestation = .{
            .message = .{
                .validator_id = 0,
                .data = .{
                    .slot = target_slot,
                    .head = types.Checkpoint{
                        .root = mock_chain.blockRoots[target_slot],
                        .slot = target_slot,
                    },
                    .source = types.Checkpoint{
                        .root = mock_chain.blockRoots[source_slot],
                        .slot = source_slot,
                    },
                    .target = types.Checkpoint{
                        .root = mock_chain.blockRoots[target_slot],
                        .slot = target_slot,
                    },
                },
            },
            .signature = [_]u8{0} ** types.SIGSIZE,
        };
        // Should pass validation
        try beam_chain.validateAttestation(valid_attestation.message, false);
    }

    // Test 2: Unknown source block
    {
        const unknown_root = [_]u8{0xFF} ** 32;
        const invalid_attestation: types.SignedAttestation = .{
            .message = .{
                .validator_id = 0,
                .data = .{
                    .slot = 2,
                    .head = types.Checkpoint{
                        .root = mock_chain.blockRoots[2],
                        .slot = 2,
                    },
                    .source = types.Checkpoint{
                        .root = unknown_root, // Unknown block
                        .slot = 1,
                    },
                    .target = types.Checkpoint{
                        .root = mock_chain.blockRoots[2],
                        .slot = 2,
                    },
                },
            },
            .signature = [_]u8{0} ** types.SIGSIZE,
        };
        try std.testing.expectError(error.UnknownSourceBlock, beam_chain.validateAttestation(invalid_attestation.message, false));
    }

    // Test 3: Unknown target block
    {
        const unknown_root = [_]u8{0xEE} ** 32;
        const invalid_attestation: types.SignedAttestation = .{
            .message = .{
                .validator_id = 0,
                .data = .{
                    .slot = 2,
                    .head = types.Checkpoint{
                        .root = mock_chain.blockRoots[2],
                        .slot = 2,
                    },
                    .source = types.Checkpoint{
                        .root = mock_chain.blockRoots[1],
                        .slot = 1,
                    },
                    .target = types.Checkpoint{
                        .root = unknown_root, // Unknown block
                        .slot = 2,
                    },
                },
            },
            .signature = [_]u8{0} ** types.SIGSIZE,
        };
        try std.testing.expectError(error.UnknownTargetBlock, beam_chain.validateAttestation(invalid_attestation.message, false));
    }

    // Test 4: Unknown head block
    {
        const unknown_root = [_]u8{0xDD} ** 32;
        const invalid_attestation: types.SignedAttestation = .{
            .message = .{
                .validator_id = 0,
                .data = .{
                    .slot = 2,
                    .head = types.Checkpoint{
                        .root = unknown_root, // Unknown block
                        .slot = 2,
                    },
                    .source = types.Checkpoint{
                        .root = mock_chain.blockRoots[1],
                        .slot = 1,
                    },
                    .target = types.Checkpoint{
                        .root = mock_chain.blockRoots[2],
                        .slot = 2,
                    },
                },
            },
            .signature = [_]u8{0} ** types.SIGSIZE,
        };
        try std.testing.expectError(error.UnknownHeadBlock, beam_chain.validateAttestation(invalid_attestation.message, false));
    }
    // Test 5: Source slot exceeds target slot (block slots)
    {
        const invalid_attestation: types.SignedAttestation = .{
            .message = .{
                .validator_id = 0,
                .data = .{
                    .slot = 2,
                    .head = types.Checkpoint{
                        .root = mock_chain.blockRoots[1],
                        .slot = 1,
                    },
                    .source = types.Checkpoint{
                        .root = mock_chain.blockRoots[2],
                        .slot = 2,
                    },
                    .target = types.Checkpoint{
                        .root = mock_chain.blockRoots[1],
                        .slot = 1,
                    },
                },
            },
            .signature = [_]u8{0} ** types.SIGSIZE,
        };
        try std.testing.expectError(error.SourceSlotExceedsTarget, beam_chain.validateAttestation(invalid_attestation.message, false));
    }

    // Test 6: Source checkpoint slot exceeds target checkpoint slot
    {
        const invalid_attestation: types.SignedAttestation = .{
            .message = .{
                .validator_id = 0,
                .data = .{
                    .slot = 2,
                    .head = types.Checkpoint{
                        .root = mock_chain.blockRoots[2],
                        .slot = 2,
                    },
                    .source = types.Checkpoint{
                        .root = mock_chain.blockRoots[2],
                        .slot = 2,
                    },
                    .target = types.Checkpoint{
                        .root = mock_chain.blockRoots[1],
                        .slot = 1,
                    },
                },
            },
            .signature = [_]u8{0} ** types.SIGSIZE,
        };
        try std.testing.expectError(error.SourceSlotExceedsTarget, beam_chain.validateAttestation(invalid_attestation.message, false));
    }

    // Test 7: Source checkpoint slot mismatch
    {
        const invalid_attestation: types.SignedAttestation = .{
            .message = .{
                .validator_id = 0,
                .data = .{
                    .slot = 2,
                    .head = types.Checkpoint{
                        .root = mock_chain.blockRoots[2],
                        .slot = 2,
                    },
                    .source = types.Checkpoint{
                        .root = mock_chain.blockRoots[1],
                        .slot = 0,
                    },
                    .target = types.Checkpoint{
                        .root = mock_chain.blockRoots[2],
                        .slot = 2,
                    },
                },
            },
            .signature = [_]u8{0} ** types.SIGSIZE,
        };
        try std.testing.expectError(error.SourceCheckpointSlotMismatch, beam_chain.validateAttestation(invalid_attestation.message, false));
    }

    // Test 8: Target checkpoint slot mismatch
    {
        const invalid_attestation: types.SignedAttestation = .{
            .message = .{
                .validator_id = 0,
                .data = .{
                    .slot = 2,
                    .head = types.Checkpoint{
                        .root = mock_chain.blockRoots[2],
                        .slot = 2,
                    },
                    .source = types.Checkpoint{
                        .root = mock_chain.blockRoots[1],
                        .slot = 1,
                    },
                    .target = types.Checkpoint{
                        .root = mock_chain.blockRoots[2],
                        .slot = 1, // Checkpoint claims slot 1 (mismatch)
                    },
                },
            },
            .signature = [_]u8{0} ** types.SIGSIZE,
        };
        try std.testing.expectError(error.TargetCheckpointSlotMismatch, beam_chain.validateAttestation(invalid_attestation.message, false));
    }

    // Test 9: Attestation too far in future (for gossip)
    {
        const future_attestation: types.SignedAttestation = .{
            .message = .{
                .validator_id = 0,
                .data = .{
                    .slot = 3, // Future slot (current is 2)
                    .head = types.Checkpoint{
                        .root = mock_chain.blockRoots[2],
                        .slot = 2,
                    },
                    .source = types.Checkpoint{
                        .root = mock_chain.blockRoots[1],
                        .slot = 1,
                    },
                    .target = types.Checkpoint{
                        .root = mock_chain.blockRoots[2],
                        .slot = 2,
                    },
                },
            },
            .signature = [_]u8{0} ** types.SIGSIZE,
        };
        try std.testing.expectError(error.AttestationTooFarInFuture, beam_chain.validateAttestation(future_attestation.message, false));
    }
}

// TODO: Enable and update this test once the keymanager file-reading PR is added
// JSON parsing for chain config needs to support validator_pubkeys instead of num_validators
test "attestation validation - gossip vs block future slot handling" {
    // Test that gossip and block attestations have different future slot tolerances
    // Gossip: must be <= current_slot
    // Block: can be <= current_slot + 1
    var arena_allocator = std.heap.ArenaAllocator.init(std.testing.allocator);
    defer arena_allocator.deinit();
    const allocator = arena_allocator.allocator();

<<<<<<< HEAD
    const chain_spec =
        \\{"preset": "mainnet", "name": "beamdev", "genesis_time": 1234}
    ;
    const options = json.ParseOptions{
        .ignore_unknown_fields = true,
        .allocate = .alloc_if_needed,
    };
    const parsed_chain_spec = (try json.parseFromSlice(configs.ChainOptions, allocator, chain_spec, options)).value;
    const chain_config = try configs.ChainConfig.init(configs.Chain.custom, parsed_chain_spec);

    const mock_chain = try stf.genMockChain(allocator, 2, chain_config.genesis, 4);
=======
    const mock_chain = try stf.genMockChain(allocator, 2, null);
    const spec_name = try allocator.dupe(u8, "beamdev");
    const chain_config = configs.ChainConfig{
        .id = configs.Chain.custom,
        .genesis = mock_chain.genesis_config,
        .spec = .{
            .preset = params.Preset.mainnet,
            .name = spec_name,
        },
    };
>>>>>>> 14dedb7e
    var beam_state = mock_chain.genesis_state;
    var zeam_logger_config = zeam_utils.getTestLoggerConfig();

    var tmp_dir = std.testing.tmpDir(.{});
    defer tmp_dir.cleanup();
    const data_dir = try tmp_dir.dir.realpathAlloc(allocator, ".");
    defer allocator.free(data_dir);

    var db = try database.Db.open(allocator, zeam_logger_config.logger(.database_test), data_dir);
    defer db.deinit();

    const connected_peers = try allocator.create(std.StringHashMap(PeerInfo));
    connected_peers.* = std.StringHashMap(PeerInfo).init(allocator);

    var beam_chain = try BeamChain.init(allocator, ChainOpts{ .config = chain_config, .anchorState = &beam_state, .nodeId = 0, .logger_config = &zeam_logger_config, .db = db }, connected_peers);
    defer beam_chain.deinit();

    // Add one block (slot 1)
    const block = mock_chain.blocks[1];
    try beam_chain.forkChoice.onInterval(block.message.block.slot * constants.INTERVALS_PER_SLOT, false);
    try beam_chain.onBlock(block, .{});

    // Current time is at slot 1, create attestation for slot 2 (next slot)
    const next_slot_attestation: types.SignedAttestation = .{
        .message = .{
            .validator_id = 0,
            .data = .{
                .slot = 2,
                .head = types.Checkpoint{
                    .root = mock_chain.blockRoots[1],
                    .slot = 1,
                },
                .source = types.Checkpoint{
                    .root = mock_chain.blockRoots[0],
                    .slot = 0,
                },
                .target = types.Checkpoint{
                    .root = mock_chain.blockRoots[1],
                    .slot = 1,
                },
            },
        },
        .signature = [_]u8{0} ** types.SIGSIZE,
    };

    // Gossip attestations: should FAIL for next slot (current + 1)
    // Per spec store.py:177: assert attestation.slot <= time_slots
    try std.testing.expectError(error.AttestationTooFarInFuture, beam_chain.validateAttestation(next_slot_attestation.message, false));

    // Block attestations: should PASS for next slot (current + 1)
    // Per spec store.py:140: assert attestation.slot <= Slot(current_slot + Slot(1))
    try beam_chain.validateAttestation(next_slot_attestation.message, true);
    const too_far_attestation: types.SignedAttestation = .{
        .message = .{
            .validator_id = 0,
            .data = .{
                .slot = 3, // Too far in future
                .head = types.Checkpoint{
                    .root = mock_chain.blockRoots[1],
                    .slot = 1,
                },
                .source = types.Checkpoint{
                    .root = mock_chain.blockRoots[0],
                    .slot = 0,
                },
                .target = types.Checkpoint{
                    .root = mock_chain.blockRoots[1],
                    .slot = 1,
                },
            },
        },
        .signature = [_]u8{0} ** types.SIGSIZE,
    };
    // Both should fail for slot 3 when current is slot 1
    try std.testing.expectError(error.AttestationTooFarInFuture, beam_chain.validateAttestation(too_far_attestation.message, false));
    try std.testing.expectError(error.AttestationTooFarInFuture, beam_chain.validateAttestation(too_far_attestation.message, true));
}
// TODO: Enable and update this test once the keymanager file-reading PR is added
// JSON parsing for chain config needs to support validator_pubkeys instead of num_validators
test "attestation processing - valid block attestation" {
    // Test that valid attestations from blocks are processed correctly
    var arena_allocator = std.heap.ArenaAllocator.init(std.testing.allocator);
    defer arena_allocator.deinit();
    const allocator = arena_allocator.allocator();

<<<<<<< HEAD
    const chain_spec =
        \\{"preset": "mainnet", "name": "beamdev", "genesis_time": 1234}
    ;
    const options = json.ParseOptions{
        .ignore_unknown_fields = true,
        .allocate = .alloc_if_needed,
    };
    const parsed_chain_spec = (try json.parseFromSlice(configs.ChainOptions, allocator, chain_spec, options)).value;
    const chain_config = try configs.ChainConfig.init(configs.Chain.custom, parsed_chain_spec);

    const mock_chain = try stf.genMockChain(allocator, 3, chain_config.genesis, 4);
=======
    const mock_chain = try stf.genMockChain(allocator, 3, null);
    const spec_name = try allocator.dupe(u8, "beamdev");
    const chain_config = configs.ChainConfig{
        .id = configs.Chain.custom,
        .genesis = mock_chain.genesis_config,
        .spec = .{
            .preset = params.Preset.mainnet,
            .name = spec_name,
        },
    };
>>>>>>> 14dedb7e
    var beam_state = mock_chain.genesis_state;
    var zeam_logger_config = zeam_utils.getTestLoggerConfig();

    var tmp_dir = std.testing.tmpDir(.{});
    defer tmp_dir.cleanup();
    const data_dir = try tmp_dir.dir.realpathAlloc(allocator, ".");
    defer allocator.free(data_dir);

    var db = try database.Db.open(allocator, zeam_logger_config.logger(.database_test), data_dir);
    defer db.deinit();

    const connected_peers = try allocator.create(std.StringHashMap(PeerInfo));
    connected_peers.* = std.StringHashMap(PeerInfo).init(allocator);

    var beam_chain = try BeamChain.init(allocator, ChainOpts{ .config = chain_config, .anchorState = &beam_state, .nodeId = 0, .logger_config = &zeam_logger_config, .db = db }, connected_peers);
    defer beam_chain.deinit();

    // Add blocks to chain
    for (1..mock_chain.blocks.len) |i| {
        const block = mock_chain.blocks[i];
        try beam_chain.forkChoice.onInterval(block.message.block.slot * constants.INTERVALS_PER_SLOT, false);
        try beam_chain.onBlock(block, .{});
    }

    // Create a valid attestation
    const message = types.Attestation{
        .validator_id = 1,
        .data = .{
            .slot = 2,
            .head = types.Checkpoint{
                .root = mock_chain.blockRoots[2],
                .slot = 2,
            },
            .source = types.Checkpoint{
                .root = mock_chain.blockRoots[1],
                .slot = 1,
            },
            .target = types.Checkpoint{
                .root = mock_chain.blockRoots[2],
                .slot = 2,
            },
        },
    };

    var key_manager = try keymanager.getTestKeyManager(allocator, 4, 3);
    defer key_manager.deinit();

    const signature = try key_manager.signAttestation(&message, allocator);

    const valid_attestation: types.SignedAttestation = .{
        .message = message,
        .signature = signature,
    };

    // Process attestation through chain (this validates and then processes)
    try beam_chain.onAttestation(valid_attestation);

    // Verify the attestation was recorded in attestations
    const attestations_tracker = beam_chain.forkChoice.attestations.get(1);
    try std.testing.expect(attestations_tracker != null);
    try std.testing.expect(attestations_tracker.?.latestNew != null);
    try std.testing.expect(attestations_tracker.?.latestNew.?.slot == 2);
}<|MERGE_RESOLUTION|>--- conflicted
+++ resolved
@@ -128,14 +128,6 @@
         self.registered_validator_ids = validator_ids;
     }
 
-    fn currentHeadState(self: *Self) *const types.BeamState {
-        return self.states.get(self.forkChoice.head.blockRoot) orelse self.anchor_state;
-    }
-
-    pub fn validatorCount(self: *Self) usize {
-        return types.BeamState.validatorCount(self.currentHeadState());
-    }
-
     pub fn onInterval(self: *Self, time_intervals: usize) !void {
         // see if the node has a proposal this slot to properly tick
         // forkchoice head
@@ -144,11 +136,7 @@
 
         var has_proposal = false;
         if (interval == 0) {
-<<<<<<< HEAD
-            const num_validators = self.validatorCount();
-=======
             const num_validators: usize = @intCast(self.config.genesis.numValidators());
->>>>>>> 14dedb7e
             const slot_proposer_id = slot % num_validators;
             if (std.mem.indexOfScalar(usize, self.registered_validator_ids, slot_proposer_id)) |index| {
                 _ = index;
@@ -673,19 +661,6 @@
     defer arena_allocator.deinit();
     const allocator = arena_allocator.allocator();
 
-<<<<<<< HEAD
-    const chain_spec =
-           \\{"preset": "mainnet", "name": "beamdev", "genesis_time": 1234}
-    ;
-    const options = json.ParseOptions{
-        .ignore_unknown_fields = true,
-        .allocate = .alloc_if_needed,
-    };
-    const parsed_chain_spec = (try json.parseFromSlice(configs.ChainOptions, allocator, chain_spec, options)).value;
-    const chain_config = try configs.ChainConfig.init(configs.Chain.custom, parsed_chain_spec);
-
-    const mock_chain = try stf.genMockChain(allocator, 5, chain_config.genesis, 4);
-=======
     // Generate a mock chain with validator pubkeys baked into the genesis spec.
     const mock_chain = try stf.genMockChain(allocator, 5, null);
     const spec_name = try allocator.dupe(u8, "beamdev");
@@ -697,7 +672,6 @@
             .name = spec_name,
         },
     };
->>>>>>> 14dedb7e
     var beam_state = mock_chain.genesis_state;
     const nodeId = 10; // random value
     var zeam_logger_config = zeam_utils.getTestLoggerConfig();
@@ -750,11 +724,7 @@
         try std.testing.expect(std.mem.eql(u8, &beam_chain.forkChoice.head.blockRoot, &mock_chain.latestHead[i].root));
     }
 
-<<<<<<< HEAD
-    const num_validators = mock_chain.genesis_state.validatorCount();
-=======
     const num_validators: usize = @intCast(mock_chain.genesis_config.numValidators());
->>>>>>> 14dedb7e
     for (0..num_validators) |validator_id| {
         // all validators should have attested as per the mock chain
         const attestations_tracker = beam_chain.forkChoice.attestations.get(validator_id);
@@ -769,21 +739,6 @@
     defer arena_allocator.deinit();
     const allocator = arena_allocator.allocator();
 
-<<<<<<< HEAD
-    // Create a chain configuration
-    const chain_spec =
-        \\{"preset": "mainnet", "name": "beamdev", "genesis_time": 1234}
-    ;
-    const options = json.ParseOptions{
-        .ignore_unknown_fields = true,
-        .allocate = .alloc_if_needed,
-    };
-    const parsed_chain_spec = (try json.parseFromSlice(configs.ChainOptions, allocator, chain_spec, options)).value;
-    const chain_config = try configs.ChainConfig.init(configs.Chain.custom, parsed_chain_spec);
-
-    // Create a mock chain with some blocks
-    const mock_chain = try stf.genMockChain(allocator, 3, chain_config.genesis, 4);
-=======
     // Create a mock chain with some blocks
     const mock_chain = try stf.genMockChain(allocator, 3, null);
     const spec_name = try allocator.dupe(u8, "beamdev");
@@ -795,7 +750,6 @@
             .name = spec_name,
         },
     };
->>>>>>> 14dedb7e
     var beam_state = mock_chain.genesis_state;
     const nodeId = 42; // Test node ID
     var zeam_logger_config = zeam_utils.getLoggerConfig(.info, null);
@@ -856,19 +810,6 @@
     defer arena_allocator.deinit();
     const allocator = arena_allocator.allocator();
 
-<<<<<<< HEAD
-    const chain_spec =
-        \\{"preset": "mainnet", "name": "beamdev", "genesis_time": 1234}
-    ;
-    const options = json.ParseOptions{
-        .ignore_unknown_fields = true,
-        .allocate = .alloc_if_needed,
-    };
-    const parsed_chain_spec = (try json.parseFromSlice(configs.ChainOptions, allocator, chain_spec, options)).value;
-    const chain_config = try configs.ChainConfig.init(configs.Chain.custom, parsed_chain_spec);
-
-    const mock_chain = try stf.genMockChain(allocator, 3, chain_config.genesis, 4);
-=======
     const mock_chain = try stf.genMockChain(allocator, 3, null);
     const spec_name = try allocator.dupe(u8, "beamdev");
     const chain_config = configs.ChainConfig{
@@ -879,7 +820,6 @@
             .name = spec_name,
         },
     };
->>>>>>> 14dedb7e
     var beam_state = mock_chain.genesis_state;
     var zeam_logger_config = zeam_utils.getTestLoggerConfig();
 
@@ -1155,19 +1095,6 @@
     defer arena_allocator.deinit();
     const allocator = arena_allocator.allocator();
 
-<<<<<<< HEAD
-    const chain_spec =
-        \\{"preset": "mainnet", "name": "beamdev", "genesis_time": 1234}
-    ;
-    const options = json.ParseOptions{
-        .ignore_unknown_fields = true,
-        .allocate = .alloc_if_needed,
-    };
-    const parsed_chain_spec = (try json.parseFromSlice(configs.ChainOptions, allocator, chain_spec, options)).value;
-    const chain_config = try configs.ChainConfig.init(configs.Chain.custom, parsed_chain_spec);
-
-    const mock_chain = try stf.genMockChain(allocator, 2, chain_config.genesis, 4);
-=======
     const mock_chain = try stf.genMockChain(allocator, 2, null);
     const spec_name = try allocator.dupe(u8, "beamdev");
     const chain_config = configs.ChainConfig{
@@ -1178,7 +1105,6 @@
             .name = spec_name,
         },
     };
->>>>>>> 14dedb7e
     var beam_state = mock_chain.genesis_state;
     var zeam_logger_config = zeam_utils.getTestLoggerConfig();
 
@@ -1264,19 +1190,6 @@
     defer arena_allocator.deinit();
     const allocator = arena_allocator.allocator();
 
-<<<<<<< HEAD
-    const chain_spec =
-        \\{"preset": "mainnet", "name": "beamdev", "genesis_time": 1234}
-    ;
-    const options = json.ParseOptions{
-        .ignore_unknown_fields = true,
-        .allocate = .alloc_if_needed,
-    };
-    const parsed_chain_spec = (try json.parseFromSlice(configs.ChainOptions, allocator, chain_spec, options)).value;
-    const chain_config = try configs.ChainConfig.init(configs.Chain.custom, parsed_chain_spec);
-
-    const mock_chain = try stf.genMockChain(allocator, 3, chain_config.genesis, 4);
-=======
     const mock_chain = try stf.genMockChain(allocator, 3, null);
     const spec_name = try allocator.dupe(u8, "beamdev");
     const chain_config = configs.ChainConfig{
@@ -1287,7 +1200,6 @@
             .name = spec_name,
         },
     };
->>>>>>> 14dedb7e
     var beam_state = mock_chain.genesis_state;
     var zeam_logger_config = zeam_utils.getTestLoggerConfig();
 
