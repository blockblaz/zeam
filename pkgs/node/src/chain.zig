const std = @import("std");
const Allocator = std.mem.Allocator;
const json = std.json;

const configs = @import("@zeam/configs");
const types = @import("@zeam/types");
const stf = @import("@zeam/state-transition");
const ssz = @import("ssz");
const networks = @import("@zeam/network");
const params = @import("@zeam/params");
const metrics = @import("@zeam/metrics");

const zeam_utils = @import("@zeam/utils");

pub const fcFactory = @import("./forkchoice.zig");
const constants = @import("./constants.zig");

pub const BlockProductionParams = struct {
    slot: usize,
    proposer_index: usize,
};

pub const VoteConstructionParams = struct {
    slot: usize,
};

pub const ChainOpts = struct {
    config: configs.ChainConfig,
    anchorState: *const types.BeamState,
    nodeId: u32,
    logger: *zeam_utils.ZeamLogger,
};

pub const BeamChain = struct {
    config: configs.ChainConfig,
    forkChoice: fcFactory.ForkChoice,
    allocator: Allocator,
    // from finalized onwards to recent
    states: std.AutoHashMap(types.Root, types.BeamState),
    nodeId: u32,
    // This struct needs to contain the zeam_logger_config to be able to call `maybeRotate`
    // For all other modules, we just need module_logger
    zeam_logger_config: *zeam_utils.ZeamLoggerConfig,
    module_logger: zeam_utils.ModuleLogger,
    stf_logger: zeam_utils.ModuleLogger,
    block_building_logger: zeam_utils.ModuleLogger,
    registered_validator_ids: []usize = &[_]usize{},

    const Self = @This();
    pub fn init(
        allocator: Allocator,
<<<<<<< HEAD
        opts: ChainOpts,
    ) !Self {
        const fork_choice = try fcFactory.ForkChoice.init(allocator, opts.config, opts.anchorState.*, opts.logger);
=======
        config: configs.ChainConfig,
        anchorState: types.BeamState,
        nodeId: u32,
        logger_config: *zeam_utils.ZeamLoggerConfig,
    ) !Self {
        const fork_choice = try fcFactory.ForkChoice.init(allocator, config, anchorState, logger_config.logger(.forkchoice));
>>>>>>> 1f7ac116

        var states = std.AutoHashMap(types.Root, types.BeamState).init(allocator);
        try states.put(fork_choice.head.blockRoot, opts.anchorState.*);

        return Self{
            .nodeId = opts.nodeId,
            .config = opts.config,
            .forkChoice = fork_choice,
            .allocator = allocator,
            .states = states,
<<<<<<< HEAD
            .logger = opts.logger,
=======
            .zeam_logger_config = logger_config,
            .module_logger = logger_config.logger(.chain),
            .stf_logger = logger_config.logger(.state_transition),
            .block_building_logger = logger_config.logger(.state_transition_block_building),
>>>>>>> 1f7ac116
        };
    }

    pub fn deinit(self: *Self) void {
        var it = self.states.iterator();
        while (it.next()) |entry| {
            entry.value_ptr.deinit(self.allocator);
        }
        self.states.deinit();
    }

    pub fn registerValidatorIds(self: *Self, validator_ids: []usize) void {
        // right now it's simple assignment but eventually it should be a set
        // tacking registrations and keeping it alive for 3*2=6 slots
        self.registered_validator_ids = validator_ids;
    }

    pub fn onInterval(self: *Self, time_intervals: usize) !void {
        // see if the node has a proposal this slot to properly tick
        // forkchoice head
        const slot = @divFloor(time_intervals, constants.INTERVALS_PER_SLOT);
        const interval = time_intervals % constants.INTERVALS_PER_SLOT;

        var has_proposal = false;
        if (interval == 0) {
            const num_validators: usize = @intCast(self.config.genesis.num_validators);
            const slot_proposer_id = slot % num_validators;
            if (std.mem.indexOfScalar(usize, self.registered_validator_ids, slot_proposer_id)) |index| {
                _ = index;
                has_proposal = true;
            }
        }

        self.module_logger.debug("Ticking chain to time(intervals)={d} = slot={d} interval={d} has_proposal={} ", .{
            time_intervals,
            slot,
            interval,
            has_proposal,
        });

        try self.forkChoice.onInterval(time_intervals, has_proposal);
        if (interval == 1) {
            // interval to vote so we should put out the chain status information to the user along with
            // latest head which most likely should be the new block recieved and processed
            self.printSlot(slot);
        }
        // check if log rotation is needed
        self.zeam_logger_config.maybeRotate() catch |err| {
            self.module_logger.err("error rotating log file: {any}", .{err});
        };
    }

    pub fn produceBlock(self: *Self, opts: BlockProductionParams) !types.BeamBlock {
        // right now with integrated validator into node produceBlock is always gurranteed to be
        // called post ticking the chain to the correct time, but once validator is separated
        // one must make the forkchoice tick to the right time if there is a race condition
        // however in that scenario forkchoice also needs to be protected by mutex/kept thread safe
        const chainHead = try self.forkChoice.updateHead();
        const votes = try self.forkChoice.getProposalVotes();
        const parent_root = chainHead.blockRoot;

        const pre_state = self.states.get(parent_root) orelse return BlockProductionError.MissingPreState;
        var post_state = try types.sszClone(self.allocator, types.BeamState, pre_state);

        // keeping for later when execution will be integrated into lean
        // const timestamp = self.config.genesis.genesis_time + opts.slot * params.SECONDS_PER_SLOT;

        var block = types.BeamBlock{
            .slot = opts.slot,
            .proposer_index = opts.proposer_index,
            .parent_root = parent_root,
            .state_root = undefined,
            .body = types.BeamBlockBody{
                // .execution_payload_header = .{ .timestamp = timestamp },
                .attestations = votes,
            },
        };

        self.module_logger.debug("node-{d}::going for block production opts={any} raw block={any}", .{ self.nodeId, opts, block });

        // 2. apply STF to get post state & update post state root & cache it
        try stf.apply_raw_block(self.allocator, &post_state, &block, self.block_building_logger);
        self.module_logger.debug("applied raw block opts={any} raw block={any}", .{ opts, block });

        // 3. cache state to save recompute while adding the block on publish
        var block_root: [32]u8 = undefined;
        try ssz.hashTreeRoot(types.BeamBlock, block, &block_root, self.allocator);
        try self.states.put(block_root, post_state);

        return block;
    }

    // TODO: right now validator indepdently publishes to the network but move gossip message
    // construction and publishing from there to here
    pub fn publishBlock(self: *Self, signedBlock: types.SignedBeamBlock) !void {
        var block_root: [32]u8 = undefined;
        try ssz.hashTreeRoot(types.BeamBlock, signedBlock.message, &block_root, self.allocator);
        try self.onBlock(signedBlock, self.states.get(block_root));
    }

    pub fn constructVote(self: *Self, opts: VoteConstructionParams) !types.Mini3SFVote {
        const slot = opts.slot;

        const head = try self.forkChoice.getProposalHead(slot);
        const target = try self.forkChoice.getVoteTarget();

        const vote = types.Mini3SFVote{
            //
            .slot = slot,
            .head = head,
            .target = target,
            .source = self.forkChoice.fcStore.latest_justified,
        };

        return vote;
    }

    // TODO: right now validator indepdently publishes to the network but move the gossip
    // message construction and publish at a refactor PR
    pub fn publishVote(self: *Self, signedVote: types.SignedVote) !void {
        // no need to see if we produced this vote as everything is trusted in-process lifecycle
        // validate when validator is separated out
        return self.onAttestation(signedVote);
    }

    pub fn printSlot(self: *Self, slot: usize) void {
        // head should be auto updated if receieved a block or block proposal done
        // however it doesn't get updated unless called updatehead even though processs block
        // logs show it has been updated. debug and fix the call below
        const fc_head = self.forkChoice.updateHead() catch |err| {
            self.module_logger.err("forkchoice updatehead error={any}", .{err});
            return;
        };

        // Get additional chain information
        const justified = self.forkChoice.fcStore.latest_justified;
        const finalized = self.forkChoice.fcStore.latest_finalized;

        // Calculate chain progress
        const blocks_behind = if (slot > fc_head.slot) slot - fc_head.slot else 0;
        const is_timely = fc_head.timeliness;

        self.module_logger.info(
            \\
            \\+===============================================================+
            \\                         CHAIN STATUS                            
            \\+===============================================================+
            \\  Current Slot: {d} | Head Slot: {d} | Behind: {d}
            \\+---------------------------------------------------------------+
            \\  Head Block Root:    0x{any}
            \\  Parent Block Root:  0x{any}
            \\  State Root:         0x{any}
            \\  Timely:             {s}
            \\+---------------------------------------------------------------+
            \\  Latest Justified:   Slot {d:>6} | Root: 0x{any}
            \\  Latest Finalized:   Slot {d:>6} | Root: 0x{any}
            \\+===============================================================+
            \\
        , .{
            slot,
            fc_head.slot,
            blocks_behind,
            std.fmt.fmtSliceHexLower(&fc_head.blockRoot),
            std.fmt.fmtSliceHexLower(&fc_head.parentRoot),
            std.fmt.fmtSliceHexLower(&fc_head.stateRoot),
            if (is_timely) "YES" else "NO",
            justified.slot,
            std.fmt.fmtSliceHexLower(&justified.root),
            finalized.slot,
            std.fmt.fmtSliceHexLower(&finalized.root),
        });
    }

    pub fn onGossip(self: *Self, data: *const networks.GossipMessage) !void {
        switch (data.*) {
            .block => |signed_block| {
                const block = signed_block.message;
                var block_root: [32]u8 = undefined;
                try ssz.hashTreeRoot(types.BeamBlock, block, &block_root, self.allocator);

                //check if we have the block already in forkchoice
                const hasBlock = self.forkChoice.hasBlock(block_root);
                self.module_logger.debug("chain received block onGossip cb at slot={any} blockroot={any} hasBlock={any}", .{
                    //
                    signed_block,
                    block_root,
                    hasBlock,
                });

                if (!hasBlock) {
                    const hasParentBlock = self.forkChoice.hasBlock(block.parent_root);
                    self.module_logger.debug("block processing is required hasParentBlock={any}", .{hasParentBlock});
                    if (hasParentBlock) {
                        self.onBlock(signed_block, null) catch |err| {
                            self.module_logger.debug(" ^^^^^^^^ Block processing error ^^^^^^ {any}", .{err});
                        };
                    }
                }
            },
            .vote => |signed_vote| {
                const vote = signed_vote.message;
                const hasHead = self.forkChoice.hasBlock(vote.head.root);
                self.module_logger.debug("chain received vote onGossip cb at slot={any} hasHead={any}", .{
                    //
                    signed_vote,
                    hasHead,
                });

                if (hasHead) {
                    self.onAttestation(signed_vote) catch |err| {
                        self.module_logger.debug(" ^^^^^^^^ Attestation processing error ^^^^^^ {any}", .{err});
                    };
                }
            },
        }
    }

    // import block assuming it is gossip validated or synced
    // this onBlock corresponds to spec's forkchoice's onblock with some functionality split between this and
    // our implemented forkchoice's onblock. this is to parallelize "apply transition" with other verifications
    fn onBlock(self: *Self, signedBlock: types.SignedBeamBlock, ipost_state: ?types.BeamState) !void {
        const onblock_timer = metrics.chain_onblock_duration_seconds.start();

        const post_state = ipost_state orelse computedstate: {
            // 1. get parent state
            const pre_state = self.states.get(signedBlock.message.parent_root) orelse return BlockProcessingError.MissingPreState;
            var cpost_state = try types.sszClone(self.allocator, types.BeamState, pre_state);

            // 2. apply STF to get post state
            var validSignatures = true;
            stf.verify_signatures(signedBlock) catch {
                validSignatures = false;
            };
            try stf.apply_transition(self.allocator, &cpost_state, signedBlock, .{
                //
                .logger = self.stf_logger,
                .validSignatures = validSignatures,
            });
            break :computedstate cpost_state;
        };

        // 3. fc onblock
        const block = signedBlock.message;
        const fcBlock = try self.forkChoice.onBlock(block, post_state, .{ .currentSlot = block.slot, .blockDelayMs = 0 });
        try self.states.put(fcBlock.blockRoot, post_state);

        // 4. fc onvotes
        for (block.body.attestations.constSlice()) |signed_vote| {
            self.forkChoice.onAttestation(signed_vote, true) catch |e| {
                self.module_logger.err("error processing block attestation={any} e={any}", .{ signed_vote, e });
            };
        }

        // 5. fc update head
        _ = try self.forkChoice.updateHead();
        onblock_timer.observe();
    }

    fn onAttestation(self: *Self, signedVote: types.SignedVote) !void {
        return self.forkChoice.onAttestation(signedVote, false);
    }
};

const BlockProcessingError = error{MissingPreState};
const BlockProductionError = error{ NotImplemented, MissingPreState };

test "process and add mock blocks into a node's chain" {
    var arena_allocator = std.heap.ArenaAllocator.init(std.testing.allocator);
    defer arena_allocator.deinit();
    const allocator = arena_allocator.allocator();

    const chain_spec =
        \\{"preset": "mainnet", "name": "beamdev", "genesis_time": 1234, "num_validators": 4}
    ;
    const options = json.ParseOptions{
        .ignore_unknown_fields = true,
        .allocate = .alloc_if_needed,
    };
    const parsed_chain_spec = (try json.parseFromSlice(configs.ChainOptions, allocator, chain_spec, options)).value;
    const chain_config = try configs.ChainConfig.init(configs.Chain.custom, parsed_chain_spec);

    const mock_chain = try stf.genMockChain(allocator, 5, chain_config.genesis);
    const beam_state = mock_chain.genesis_state;
<<<<<<< HEAD
    const nodeId = 10; // random value
    var logger = zeam_utils.getTestLogger();

    var beam_chain = try BeamChain.init(allocator, ChainOpts{ .config = chain_config, .anchorState = &beam_state, .nodeId = nodeId, .logger = &logger });
=======
    const nodeid = 10; // random value
    var zeam_logger_config = zeam_utils.getTestLoggerConfig();

    var beam_chain = try BeamChain.init(allocator, chain_config, beam_state, nodeid, &zeam_logger_config);
>>>>>>> 1f7ac116

    try std.testing.expect(std.mem.eql(u8, &beam_chain.forkChoice.fcStore.latest_finalized.root, &mock_chain.blockRoots[0]));
    try std.testing.expect(beam_chain.forkChoice.protoArray.nodes.items.len == 1);
    try std.testing.expect(std.mem.eql(u8, &beam_chain.forkChoice.fcStore.latest_finalized.root, &beam_chain.forkChoice.protoArray.nodes.items[0].blockRoot));
    try std.testing.expect(std.mem.eql(u8, mock_chain.blocks[0].message.state_root[0..], &beam_chain.forkChoice.protoArray.nodes.items[0].stateRoot));
    try std.testing.expect(std.mem.eql(u8, &mock_chain.blockRoots[0], &beam_chain.forkChoice.protoArray.nodes.items[0].blockRoot));

    for (1..mock_chain.blocks.len) |i| {
        // get the block post state
        const block = mock_chain.blocks[i];
        const block_root = mock_chain.blockRoots[i];
        const current_slot = block.message.slot;

        try beam_chain.forkChoice.onInterval(current_slot * constants.INTERVALS_PER_SLOT, false);
        try beam_chain.onBlock(block, null);

        try std.testing.expect(beam_chain.forkChoice.protoArray.nodes.items.len == i + 1);
        try std.testing.expect(std.mem.eql(u8, &mock_chain.blockRoots[i], &beam_chain.forkChoice.protoArray.nodes.items[i].blockRoot));
        const searched_idx = beam_chain.forkChoice.protoArray.indices.get(mock_chain.blockRoots[i]);
        try std.testing.expect(searched_idx == i);

        // should have matching states in the state
        const block_state = beam_chain.states.get(block_root) orelse @panic("state root should have been found");
        var state_root: [32]u8 = undefined;
        try ssz.hashTreeRoot(types.BeamState, block_state, &state_root, allocator);
        try std.testing.expect(std.mem.eql(u8, &state_root, &block.message.state_root));

        // fcstore checkpoints should match
        try std.testing.expect(std.mem.eql(u8, &beam_chain.forkChoice.fcStore.latest_justified.root, &mock_chain.latestJustified[i].root));
        try std.testing.expect(std.mem.eql(u8, &beam_chain.forkChoice.fcStore.latest_finalized.root, &mock_chain.latestFinalized[i].root));
        try std.testing.expect(std.mem.eql(u8, &beam_chain.forkChoice.head.blockRoot, &mock_chain.latestHead[i].root));
    }

    const num_validators: usize = @intCast(mock_chain.genesis_config.num_validators);
    for (0..num_validators) |validator_id| {
        // all validators should have voted as per the mock chain
        const vote_tracker = beam_chain.forkChoice.votes.get(validator_id);
        try std.testing.expect(vote_tracker != null);
    }
}

test "printSlot output demonstration" {
    var arena_allocator = std.heap.ArenaAllocator.init(std.testing.allocator);
    defer arena_allocator.deinit();
    const allocator = arena_allocator.allocator();

    // Create a chain configuration
    const chain_spec =
        \\{"preset": "mainnet", "name": "beamdev", "genesis_time": 1234, "num_validators": 4}
    ;
    const options = json.ParseOptions{
        .ignore_unknown_fields = true,
        .allocate = .alloc_if_needed,
    };
    const parsed_chain_spec = (try json.parseFromSlice(configs.ChainOptions, allocator, chain_spec, options)).value;
    const chain_config = try configs.ChainConfig.init(configs.Chain.custom, parsed_chain_spec);

    // Create a mock chain with some blocks
    const mock_chain = try stf.genMockChain(allocator, 3, chain_config.genesis);
    const beam_state = mock_chain.genesis_state;
<<<<<<< HEAD
    const nodeId = 42; // Test node ID
    var logger = zeam_utils.getLogger(.info, null);

    // Initialize the beam chain
    var beam_chain = try BeamChain.init(allocator, ChainOpts{ .config = chain_config, .anchorState = &beam_state, .nodeId = nodeId, .logger = &logger });
=======
    const nodeid = 42; // Test node ID
    var zeam_logger_config = zeam_utils.getLoggerConfig(.info, null);

    // Initialize the beam chain
    var beam_chain = try BeamChain.init(allocator, chain_config, beam_state, nodeid, &zeam_logger_config);
>>>>>>> 1f7ac116

    // Process some blocks to have a more interesting chain state
    for (1..mock_chain.blocks.len) |i| {
        const block = mock_chain.blocks[i];
        const current_slot = block.message.slot;

        try beam_chain.forkChoice.onInterval(current_slot * constants.INTERVALS_PER_SLOT, false);
        try beam_chain.onBlock(block, null);
    }

    // Register some validators to make the output more interesting
    var validator_ids = [_]usize{ 0, 1, 2 };
    beam_chain.registerValidatorIds(&validator_ids);

    // Test printSlot at different slots to see the output
    std.debug.print("\n=== PRINTING CHAIN STATUS AT SLOT 0 ===\n", .{});
    beam_chain.printSlot(0);

    std.debug.print("\n=== PRINTING CHAIN STATUS AT SLOT 1 ===\n", .{});
    beam_chain.printSlot(1);

    std.debug.print("\n=== PRINTING CHAIN STATUS AT SLOT 2 ===\n", .{});
    beam_chain.printSlot(2);

    std.debug.print("\n=== PRINTING CHAIN STATUS AT SLOT 5 (BEHIND) ===\n", .{});
    beam_chain.printSlot(5);

    // Verify that the chain state is as expected
    try std.testing.expect(beam_chain.forkChoice.protoArray.nodes.items.len == mock_chain.blocks.len);
    try std.testing.expect(beam_chain.registered_validator_ids.len == 3);
}<|MERGE_RESOLUTION|>--- conflicted
+++ resolved
@@ -28,7 +28,7 @@
     config: configs.ChainConfig,
     anchorState: *const types.BeamState,
     nodeId: u32,
-    logger: *zeam_utils.ZeamLogger,
+    logger_config: *zeam_utils.ZeamLoggerConfig,
 };
 
 pub const BeamChain = struct {
@@ -49,18 +49,10 @@
     const Self = @This();
     pub fn init(
         allocator: Allocator,
-<<<<<<< HEAD
         opts: ChainOpts,
     ) !Self {
-        const fork_choice = try fcFactory.ForkChoice.init(allocator, opts.config, opts.anchorState.*, opts.logger);
-=======
-        config: configs.ChainConfig,
-        anchorState: types.BeamState,
-        nodeId: u32,
-        logger_config: *zeam_utils.ZeamLoggerConfig,
-    ) !Self {
-        const fork_choice = try fcFactory.ForkChoice.init(allocator, config, anchorState, logger_config.logger(.forkchoice));
->>>>>>> 1f7ac116
+        const logger_config = opts.logger_config;
+        const fork_choice = try fcFactory.ForkChoice.init(allocator, opts.config, opts.anchorState.*, logger_config.logger(.forkchoice));
 
         var states = std.AutoHashMap(types.Root, types.BeamState).init(allocator);
         try states.put(fork_choice.head.blockRoot, opts.anchorState.*);
@@ -71,14 +63,10 @@
             .forkChoice = fork_choice,
             .allocator = allocator,
             .states = states,
-<<<<<<< HEAD
-            .logger = opts.logger,
-=======
             .zeam_logger_config = logger_config,
             .module_logger = logger_config.logger(.chain),
             .stf_logger = logger_config.logger(.state_transition),
             .block_building_logger = logger_config.logger(.state_transition_block_building),
->>>>>>> 1f7ac116
         };
     }
 
@@ -362,17 +350,10 @@
 
     const mock_chain = try stf.genMockChain(allocator, 5, chain_config.genesis);
     const beam_state = mock_chain.genesis_state;
-<<<<<<< HEAD
     const nodeId = 10; // random value
-    var logger = zeam_utils.getTestLogger();
-
-    var beam_chain = try BeamChain.init(allocator, ChainOpts{ .config = chain_config, .anchorState = &beam_state, .nodeId = nodeId, .logger = &logger });
-=======
-    const nodeid = 10; // random value
     var zeam_logger_config = zeam_utils.getTestLoggerConfig();
 
-    var beam_chain = try BeamChain.init(allocator, chain_config, beam_state, nodeid, &zeam_logger_config);
->>>>>>> 1f7ac116
+    var beam_chain = try BeamChain.init(allocator, ChainOpts{ .config = chain_config, .anchorState = &beam_state, .nodeId = nodeId, .logger_config = &zeam_logger_config });
 
     try std.testing.expect(std.mem.eql(u8, &beam_chain.forkChoice.fcStore.latest_finalized.root, &mock_chain.blockRoots[0]));
     try std.testing.expect(beam_chain.forkChoice.protoArray.nodes.items.len == 1);
@@ -433,19 +414,11 @@
     // Create a mock chain with some blocks
     const mock_chain = try stf.genMockChain(allocator, 3, chain_config.genesis);
     const beam_state = mock_chain.genesis_state;
-<<<<<<< HEAD
     const nodeId = 42; // Test node ID
-    var logger = zeam_utils.getLogger(.info, null);
+    var zeam_logger_config = zeam_utils.getLoggerConfig(.info, null);
 
     // Initialize the beam chain
-    var beam_chain = try BeamChain.init(allocator, ChainOpts{ .config = chain_config, .anchorState = &beam_state, .nodeId = nodeId, .logger = &logger });
-=======
-    const nodeid = 42; // Test node ID
-    var zeam_logger_config = zeam_utils.getLoggerConfig(.info, null);
-
-    // Initialize the beam chain
-    var beam_chain = try BeamChain.init(allocator, chain_config, beam_state, nodeid, &zeam_logger_config);
->>>>>>> 1f7ac116
+    var beam_chain = try BeamChain.init(allocator, ChainOpts{ .config = chain_config, .anchorState = &beam_state, .nodeId = nodeId, .logger_config = &zeam_logger_config });
 
     // Process some blocks to have a more interesting chain state
     for (1..mock_chain.blocks.len) |i| {
