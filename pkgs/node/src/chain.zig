--- conflicted
+++ resolved
@@ -191,18 +191,13 @@
         self.module_logger.debug("node-{d}::going for block production opts={any} raw block={s}", .{ self.nodeId, opts, block_str });
 
         // 2. apply STF to get post state & update post state root & cache it
-<<<<<<< HEAD
         try stf.apply_raw_block(self.allocator, post_state, &block, self.block_building_logger);
-        self.module_logger.debug("applied raw block opts={any} raw block={any}", .{ opts, block });
-=======
-        try stf.apply_raw_block(self.allocator, &post_state, &block, self.block_building_logger);
 
         block_json = try block.toJson(self.allocator);
         const block_str_2 = try jsonToString(self.allocator, block_json);
         defer self.allocator.free(block_str_2);
 
         self.module_logger.debug("applied raw block opts={any} raw block={s}", .{ opts, block_str_2 });
->>>>>>> 3240c3aa
 
         // 3. cache state to save recompute while adding the block on publish
         var block_root: [32]u8 = undefined;
@@ -499,12 +494,11 @@
     var db = try database.Db.open(allocator, zeam_logger_config.logger(.database_test), data_dir);
     defer db.deinit();
 
-<<<<<<< HEAD
-    var beam_chain = try BeamChain.init(allocator, ChainOpts{ .config = chain_config, .anchorState = &beam_state, .nodeId = nodeId, .logger_config = &zeam_logger_config, .db = db });
+    const connected_peers = try allocator.create(std.StringHashMap(PeerInfo));
+    connected_peers.* = std.StringHashMap(PeerInfo).init(allocator);
+
+    var beam_chain = try BeamChain.init(allocator, ChainOpts{ .config = chain_config, .anchorState = &beam_state, .nodeId = nodeId, .logger_config = &zeam_logger_config, .db = db }, connected_peers);
     defer beam_chain.deinit();
-=======
-    var beam_chain = try BeamChain.init(allocator, ChainOpts{ .config = chain_config, .anchorState = &beam_state, .nodeId = nodeId, .logger_config = &zeam_logger_config, .db = db }, &std.StringHashMap(PeerInfo).init(allocator));
->>>>>>> 3240c3aa
 
     try std.testing.expect(std.mem.eql(u8, &beam_chain.forkChoice.fcStore.latest_finalized.root, &mock_chain.blockRoots[0]));
     try std.testing.expect(beam_chain.forkChoice.protoArray.nodes.items.len == 1);
