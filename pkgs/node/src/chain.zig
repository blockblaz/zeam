--- conflicted
+++ resolved
@@ -405,14 +405,9 @@
 
                 // Validate attestation before processing (gossip = not from block)
                 self.validateAttestation(signed_attestation.message, false) catch |err| {
-<<<<<<< HEAD
-                    self.module_logger.debug("Gossip attestation validation failed: {any}", .{err});
-                    return .{}; // Drop invalid gossip attestations
-=======
                     self.module_logger.warn("gossip attestation validation failed: {any}", .{err});
                     zeam_metrics.incrementLeanAttestationsInvalid(false);
-                    return; // Drop invalid gossip attestations
->>>>>>> 9bdc0e20
+                    return .{}; // Drop invalid gossip attestations
                 };
 
                 // Process validated attestation
@@ -421,11 +416,8 @@
                     self.module_logger.err("attestation processing error: {any}", .{err});
                     return err;
                 };
-<<<<<<< HEAD
+                zeam_metrics.incrementLeanAttestationsValid(false);
                 return .{};
-=======
-                zeam_metrics.incrementLeanAttestationsValid(false);
->>>>>>> 9bdc0e20
             },
         }
     }
