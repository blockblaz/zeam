const std = @import("std");
const Allocator = std.mem.Allocator;
const json = std.json;

const configs = @import("@zeam/configs");
const types = @import("@zeam/types");
const stf = @import("@zeam/state-transition");
const ssz = @import("ssz");
const networks = @import("@zeam/network");
const params = @import("@zeam/params");
const api = @import("@zeam/api");
const zeam_metrics = @import("@zeam/metrics");
const database = @import("@zeam/database");

const event_broadcaster = api.event_broadcaster;

const zeam_utils = @import("@zeam/utils");
const keymanager = @import("@zeam/key-manager");
const jsonToString = zeam_utils.jsonToString;

const utils = @import("./utils.zig");
pub const fcFactory = @import("./forkchoice.zig");
const constants = @import("./constants.zig");

const networkFactory = @import("./network.zig");
const PeerInfo = networkFactory.PeerInfo;

const node_registry = @import("./node_registry.zig");
pub const NodeNameRegistry = node_registry.NodeNameRegistry;

pub const BlockProductionParams = struct {
    slot: usize,
    proposer_index: usize,
};

pub const AttestationConstructionParams = struct {
    slot: types.Slot,
};

pub const ChainOpts = struct {
    config: configs.ChainConfig,
    anchorState: *types.BeamState,
    nodeId: u32,
    logger_config: *zeam_utils.ZeamLoggerConfig,
    db: database.Db,
    node_registry: *const NodeNameRegistry,
};

pub const CachedProcessedBlockInfo = struct {
    postState: ?*types.BeamState = null,
    blockRoot: ?types.Root = null,
};

pub const GossipProcessingResult = struct {
    processed_block_root: ?types.Root = null,
    missing_attestation_roots: []types.Root = &[_]types.Root{},
};

pub const ProducedBlock = struct {
    block: types.BeamBlock,
    blockRoot: types.Root,
    // signatures corresponding to attestations in the blockbody
    signatures: types.BlockSignatures,
};

pub const BeamChain = struct {
    config: configs.ChainConfig,
    anchor_state: *types.BeamState,

    forkChoice: fcFactory.ForkChoice,
    allocator: Allocator,
    // from finalized onwards to recent
    states: std.AutoHashMap(types.Root, *types.BeamState),
    nodeId: u32,
    // This struct needs to contain the zeam_logger_config to be able to call `maybeRotate`
    // For all other modules, we just need module_logger
    zeam_logger_config: *zeam_utils.ZeamLoggerConfig,
    module_logger: zeam_utils.ModuleLogger,
    stf_logger: zeam_utils.ModuleLogger,
    block_building_logger: zeam_utils.ModuleLogger,
    registered_validator_ids: []usize = &[_]usize{},
    db: database.Db,
    // Track last-emitted checkpoints to avoid duplicate SSE events (e.g., genesis spam)
    last_emitted_justified_slot: u64 = 0,
    last_emitted_finalized_slot: u64 = 0,
    connected_peers: *const std.StringHashMap(PeerInfo),
    node_registry: *const NodeNameRegistry,

    const Self = @This();

    pub fn init(
        allocator: Allocator,
        opts: ChainOpts,
        connected_peers: *const std.StringHashMap(PeerInfo),
    ) !Self {
        const logger_config = opts.logger_config;
        const fork_choice = try fcFactory.ForkChoice.init(allocator, .{
            .config = opts.config,
            .anchorState = opts.anchorState,
            .logger = logger_config.logger(.forkchoice),
        });

        var states = std.AutoHashMap(types.Root, *types.BeamState).init(allocator);
        const cloned_anchor_state = try allocator.create(types.BeamState);
        try types.sszClone(allocator, types.BeamState, opts.anchorState.*, cloned_anchor_state);
        try states.put(fork_choice.head.blockRoot, cloned_anchor_state);

        return Self{
            .nodeId = opts.nodeId,
            .config = opts.config,
            .forkChoice = fork_choice,
            .allocator = allocator,
            .states = states,
            .anchor_state = opts.anchorState,
            .zeam_logger_config = logger_config,
            .module_logger = logger_config.logger(.chain),
            .stf_logger = logger_config.logger(.state_transition),
            .block_building_logger = logger_config.logger(.state_transition_block_building),
            .db = opts.db,
            .last_emitted_justified_slot = 0,
            .last_emitted_finalized_slot = 0,
            .connected_peers = connected_peers,
            .node_registry = opts.node_registry,
        };
    }

    pub fn deinit(self: *Self) void {
        var it = self.states.iterator();
        while (it.next()) |entry| {
            entry.value_ptr.*.deinit();
            self.allocator.destroy(entry.value_ptr.*);
        }
        self.states.deinit();
        // assume the allocator of config is same as self.allocator
        self.config.deinit(self.allocator);
        self.anchor_state.deinit();
    }

    pub fn registerValidatorIds(self: *Self, validator_ids: []usize) void {
        // right now it's simple assignment but eventually it should be a set
        // tacking registrations and keeping it alive for 3*2=6 slots
        self.registered_validator_ids = validator_ids;
        zeam_metrics.metrics.lean_validators_count.set(self.registered_validator_ids.len);
    }

    pub fn onInterval(self: *Self, time_intervals: usize) !void {
        // see if the node has a proposal this slot to properly tick
        // forkchoice head
        const slot = @divFloor(time_intervals, constants.INTERVALS_PER_SLOT);
        const interval = time_intervals % constants.INTERVALS_PER_SLOT;

        var has_proposal = false;
        if (interval == 0) {
            const num_validators: usize = @intCast(self.config.genesis.numValidators());
            const slot_proposer_id = slot % num_validators;
            if (std.mem.indexOfScalar(usize, self.registered_validator_ids, slot_proposer_id)) |index| {
                _ = index;
                has_proposal = true;
            }
        }

        self.module_logger.debug("Ticking chain to time(intervals)={d} = slot={d} interval={d} has_proposal={} ", .{
            time_intervals,
            slot,
            interval,
            has_proposal,
        });

        try self.forkChoice.onInterval(time_intervals, has_proposal);
        if (interval == 1) {
            // interval to attest so we should put out the chain status information to the user along with
            // latest head which most likely should be the new block received and processed
            const islot: isize = @intCast(slot);
            self.printSlot(islot, self.connected_peers.count());
        }
        // check if log rotation is needed
        self.zeam_logger_config.maybeRotate() catch |err| {
            self.module_logger.err("error rotating log file: {any}", .{err});
        };
    }

    pub fn produceBlock(self: *Self, opts: BlockProductionParams) !ProducedBlock {
        // right now with integrated validator into node produceBlock is always gurranteed to be
        // called post ticking the chain to the correct time, but once validator is separated
        // one must make the forkchoice tick to the right time if there is a race condition
        // however in that scenario forkchoice also needs to be protected by mutex/kept thread safe
        const chainHead = try self.forkChoice.updateHead();
        const signed_attestations = try self.forkChoice.getProposalAttestations();
        defer self.allocator.free(signed_attestations);

        const parent_root = chainHead.blockRoot;

        const pre_state = self.states.get(parent_root) orelse return BlockProductionError.MissingPreState;
        const post_state = try self.allocator.create(types.BeamState);
        try types.sszClone(self.allocator, types.BeamState, pre_state.*, post_state);

        // keeping for later when execution will be integrated into lean
        // const timestamp = self.config.genesis.genesis_time + opts.slot * params.SECONDS_PER_SLOT;

        var block = types.BeamBlock{
            .slot = opts.slot,
            .proposer_index = opts.proposer_index,
            .parent_root = parent_root,
            .state_root = undefined,
            .body = types.BeamBlockBody{
                // .execution_payload_header = .{ .timestamp = timestamp },
                .attestations = blk: {
                    var attestations_list = try types.Attestations.init(self.allocator);
                    for (signed_attestations) |signed_attestation| {
                        try attestations_list.append(signed_attestation.message);
                    }
                    break :blk attestations_list;
                },
            },
        };

        var block_json = try block.toJson(self.allocator);
        const block_str = try jsonToString(self.allocator, block_json);
        defer self.allocator.free(block_str);

        self.module_logger.debug("node-{d}::going for block production opts={any} raw block={s}", .{ self.nodeId, opts, block_str });

        // 2. apply STF to get post state & update post state root & cache it
        try stf.apply_raw_block(self.allocator, post_state, &block, self.block_building_logger);

        block_json = try block.toJson(self.allocator);
        const block_str_2 = try jsonToString(self.allocator, block_json);
        defer self.allocator.free(block_str_2);

        self.module_logger.debug("applied raw block opts={any} raw block={s}", .{ opts, block_str_2 });

        // 3. cache state to save recompute while adding the block on publish
        var block_root: [32]u8 = undefined;
        try ssz.hashTreeRoot(types.BeamBlock, block, &block_root, self.allocator);
        try self.states.put(block_root, post_state);

        // 4. Add the block to directly forkchoice as this proposer will next need to construct its vote
        //   note - attestations packed in the block are already in the knownVotes so we don't need to re-import
        //   them in the forkchoice
        _ = try self.forkChoice.onBlock(block, post_state, .{
            .currentSlot = block.slot,
            .blockDelayMs = 0,
            .blockRoot = block_root,
        });

        return .{
            .block = block,
            .blockRoot = block_root,
            .signatures = blk: {
                var signatures_list = try types.BlockSignatures.init(self.allocator);
                for (signed_attestations) |signed_attestation| {
                    try signatures_list.append(signed_attestation.signature);
                }
                break :blk signatures_list;
            },
        };
    }

    pub fn constructAttestationData(self: *Self, opts: AttestationConstructionParams) !types.AttestationData {
        const slot = opts.slot;

        // const head = try self.forkChoice.getProposalHead(slot);
        const head_proto = self.forkChoice.head;
        const head: types.Checkpoint = .{
            .root = head_proto.blockRoot,
            .slot = head_proto.slot,
        };
        const target = try self.forkChoice.getAttestationTarget();

        const attestation_data = types.AttestationData{
            .slot = slot,
            .head = head,
            .target = target,
            .source = self.forkChoice.fcStore.latest_justified,
        };

        return attestation_data;
    }

    pub fn printSlot(self: *Self, islot: isize, peer_count: usize) void {
        // head should be auto updated if receieved a block or block proposal done
        // however it doesn't get updated unless called updatehead even though process block
        // logs show it has been updated. debug and fix the call below
        const fc_head = if (islot > 0)
            self.forkChoice.updateHead() catch |err| {
                self.module_logger.err("forkchoice updatehead error={any}", .{err});
                return;
            }
        else
            self.forkChoice.head;

        // Get additional chain information
        const justified = self.forkChoice.fcStore.latest_justified;
        const finalized = self.forkChoice.fcStore.latest_finalized;

        // Calculate chain progress
        const slot: usize = if (islot < 0) 0 else @intCast(islot);
        const blocks_behind = if (slot > fc_head.slot) slot - fc_head.slot else 0;
        const is_timely = fc_head.timeliness;

        self.module_logger.info(
            \\
            \\+===============================================================+
            \\  CHAIN STATUS: Current Slot: {d} | Head Slot: {d} | Behind: {d}
            \\+---------------------------------------------------------------+
            \\  Connected Peers:    {d}
            \\+---------------------------------------------------------------+
            \\  Head Block Root:    0x{any}
            \\  Parent Block Root:  0x{any}
            \\  State Root:         0x{any}
            \\  Timely:             {s}
            \\+---------------------------------------------------------------+
            \\  Latest Justified:   Slot {d:>6} | Root: 0x{any}
            \\  Latest Finalized:   Slot {d:>6} | Root: 0x{any}
            \\+===============================================================+
            \\
        , .{
            islot,
            fc_head.slot,
            blocks_behind,
            peer_count,
            std.fmt.fmtSliceHexLower(&fc_head.blockRoot),
            std.fmt.fmtSliceHexLower(&fc_head.parentRoot),
            std.fmt.fmtSliceHexLower(&fc_head.stateRoot),
            if (is_timely) "YES" else "NO",
            justified.slot,
            std.fmt.fmtSliceHexLower(&justified.root),
            finalized.slot,
            std.fmt.fmtSliceHexLower(&finalized.root),
        });
    }

<<<<<<< HEAD
    pub fn onGossip(self: *Self, data: *const networks.GossipMessage) !GossipProcessingResult {
=======
    pub fn onGossip(self: *Self, data: *const networks.GossipMessage, sender_peer_id: []const u8) !void {
>>>>>>> 964107d7
        switch (data.*) {
            .block => |signed_block| {
                const block = signed_block.message.block;
                var block_root: [32]u8 = undefined;
                try ssz.hashTreeRoot(types.BeamBlock, block, &block_root, self.allocator);

                //check if we have the block already in forkchoice
                const hasBlock = self.forkChoice.hasBlock(block_root);

                self.module_logger.info("chain received gossip block for slot={any} blockroot={any} proposer={d}{} hasBlock={any} from peer={s}{}", .{
                    block.slot,
                    std.fmt.fmtSliceHexLower(&block_root),
                    block.proposer_index,
                    self.node_registry.getNodeNameFromValidatorIndex(block.proposer_index),
                    hasBlock,
                    sender_peer_id,
                    self.node_registry.getNodeNameFromPeerId(sender_peer_id),
                });

                if (!hasBlock) {
<<<<<<< HEAD
                    const hasParentBlock = self.forkChoice.hasBlock(block.parent_root);
                    self.module_logger.debug("block processing is required hasParentBlock={any}", .{hasParentBlock});
                    if (hasParentBlock) {
                        const missing_roots = self.onBlock(signed_block, .{}) catch |err| {
                            self.module_logger.debug(" ^^^^^^^^ Block processing error ^^^^^^ {any}", .{err});
                            return GossipProcessingResult{};
                        };
                        // Return both the block root and missing attestation roots so the node can:
                        // 1. Call processCachedDescendants(block_root) to retry any cached children
                        // 2. Fetch missing attestation head blocks via RPC
                        return GossipProcessingResult{
                            .processed_block_root = block_root,
                            .missing_attestation_roots = missing_roots,
                        };
                    }
=======
                    self.validateBlock(block, true) catch |err| {
                        self.module_logger.warn("gossip block validation failed: {any}", .{err});
                        return; // Drop invalid gossip attestations
                    };
                    const missing_roots = self.onBlock(signed_block, .{}) catch |err| {
                        self.module_logger.err(" error processing block for slot={any} root={any}: {any}", .{
                            //
                            block.slot,
                            std.fmt.fmtSliceHexLower(&block_root),
                            err,
                        });
                        return;
                    };
                    defer self.allocator.free(missing_roots);
                } else {
                    self.module_logger.debug("skipping processing the already present block slot={any} blockroot={any}", .{
                        //
                        block.slot,
                        std.fmt.fmtSliceHexLower(&block_root),
                    });
>>>>>>> 964107d7
                }
                return GossipProcessingResult{};
            },
            .attestation => |signed_attestation| {
                const signed_attestation_json = try signed_attestation.toJson(self.allocator);

                // Convert JSON value to string for proper logging
                const signed_attestation_str = try jsonToString(self.allocator, signed_attestation_json);
                defer self.allocator.free(signed_attestation_str);

                self.module_logger.debug("chain received attestation onGossip cb: {s}", .{signed_attestation_str});

                // Validate attestation before processing (gossip = not from block)
                self.validateAttestation(signed_attestation.message, false) catch |err| {
<<<<<<< HEAD
                    self.module_logger.debug("Gossip attestation validation failed: {any}", .{err});
                    return GossipProcessingResult{}; // Drop invalid gossip attestations
=======
                    self.module_logger.warn("gossip attestation validation failed: {any}", .{err});
                    return; // Drop invalid gossip attestations
>>>>>>> 964107d7
                };

                // Process validated attestation
                self.onAttestation(signed_attestation) catch |err| {
                    self.module_logger.err("attestation processing error: {any}", .{err});
                    return err;
                };
                return GossipProcessingResult{};
            },
        }
    }

    // import block assuming it is gossip validated or synced
    // this onBlock corresponds to spec's forkchoice's onblock with some functionality split between this and
    // our implemented forkchoice's onblock. this is to parallelize "apply transition" with other verifications
    // Returns a list of missing block roots that need to be fetched from the network
    pub fn onBlock(self: *Self, signedBlock: types.SignedBlockWithAttestation, blockInfo: CachedProcessedBlockInfo) ![]types.Root {
        const onblock_timer = zeam_metrics.chain_onblock_duration_seconds.start();

        const block = signedBlock.message.block;
        const block_root: types.Root = blockInfo.blockRoot orelse computedroot: {
            var cblock_root: [32]u8 = undefined;
            try ssz.hashTreeRoot(types.BeamBlock, block, &cblock_root, self.allocator);
            break :computedroot cblock_root;
        };
        self.module_logger.debug("processing block with root=0x{s} slot={d}", .{
            std.fmt.fmtSliceHexLower(&block_root),
            block.slot,
        });

        const post_state = if (blockInfo.postState) |post_state_ptr| post_state_ptr else computedstate: {
            // 1. get parent state
            const pre_state = self.states.get(block.parent_root) orelse return BlockProcessingError.MissingPreState;
            const cpost_state = try self.allocator.create(types.BeamState);
            try types.sszClone(self.allocator, types.BeamState, pre_state.*, cpost_state);

            // 2. verify XMSS signatures (independent step; placed before STF for now, parallelizable later)
            try stf.verifySignatures(self.allocator, pre_state, &signedBlock);

            // 3. apply state transition assuming signatures are valid (STF does not re-verify)
            try stf.apply_transition(self.allocator, cpost_state, block, .{
                //
                .logger = self.stf_logger,
                .validSignatures = true,
            });
            break :computedstate cpost_state;
        };
        // 3. fc onblock
        const fcBlock = try self.forkChoice.onBlock(block, post_state, .{
            .currentSlot = block.slot,
            .blockDelayMs = 0,
            .blockRoot = block_root,
        });
        try self.states.put(fcBlock.blockRoot, post_state);

        // 4. fc onattestations
        self.module_logger.debug("processing attestations of block with root=0x{s} slot={d}", .{
            std.fmt.fmtSliceHexLower(&fcBlock.blockRoot),
            block.slot,
        });

        var missing_roots = std.ArrayList(types.Root).init(self.allocator);
        errdefer missing_roots.deinit();

        const signatures = signedBlock.signature.constSlice();

        for (block.body.attestations.constSlice(), 0..) |attestation, index| {
            // Validate attestation before processing (from block = true)
            self.validateAttestation(attestation, true) catch |e| {
                if (e == AttestationValidationError.UnknownHeadBlock) {
                    try missing_roots.append(attestation.data.head.root);
                }

                self.module_logger.err("invalid attestation in block: validator={d} error={any}", .{
                    attestation.validator_id,
                    e,
                });
                // Skip invalid attestations but continue processing the block
                continue;
            };

            const signed_attestation = types.SignedAttestation{ .message = attestation, .signature = signatures[index] };

            self.forkChoice.onAttestation(signed_attestation, true) catch |e| {
                self.module_logger.err("error processing block attestation={any} e={any}", .{ signed_attestation, e });
            };
        }

        // 5. fc update head
        const new_head = try self.forkChoice.updateHead();
        const processing_time = onblock_timer.observe();

        // 6. proposer attestation
        const proposer_signature = signatures[block.body.attestations.len()];
        const signed_proposer_attestation = types.SignedAttestation{
            .message = signedBlock.message.proposer_attestation,
            .signature = proposer_signature,
        };
        self.forkChoice.onAttestation(signed_proposer_attestation, false) catch |e| {
            self.module_logger.err("error processing proposer attestation={any} e={any}", .{ signed_proposer_attestation, e });
        };

        // 7. Emit new head event via SSE (use forkchoice ProtoBlock directly)
        if (api.events.NewHeadEvent.fromProtoBlock(self.allocator, new_head)) |head_event| {
            var chain_event = api.events.ChainEvent{ .new_head = head_event };
            event_broadcaster.broadcastGlobalEvent(&chain_event) catch |err| {
                self.module_logger.warn("Failed to broadcast head event: {any}", .{err});
                chain_event.deinit(self.allocator);
            };
        } else |err| {
            self.module_logger.warn("Failed to create head event: {any}", .{err});
        }

        const store = self.forkChoice.fcStore;
        const latest_justified = store.latest_justified;
        const latest_finalized = store.latest_finalized;

        // 7. Save block and state to database
        self.updateBlockDb(signedBlock, fcBlock.blockRoot, post_state.*, block.slot, latest_finalized.slot) catch |err| {
            self.module_logger.err("Failed to update block database for block root=0x{s}: {any}", .{
                std.fmt.fmtSliceHexLower(&fcBlock.blockRoot),
                err,
            });
        };

        // 8. Emit justification/finalization events based on forkchoice store
        // Emit justification event only when slot increases beyond last emitted
        if (latest_justified.slot > self.last_emitted_justified_slot) {
            if (api.events.NewJustificationEvent.fromCheckpoint(self.allocator, latest_justified, new_head.slot)) |just_event| {
                var chain_event = api.events.ChainEvent{ .new_justification = just_event };
                event_broadcaster.broadcastGlobalEvent(&chain_event) catch |err| {
                    self.module_logger.warn("Failed to broadcast justification event: {any}", .{err});
                    chain_event.deinit(self.allocator);
                };
                self.last_emitted_justified_slot = latest_justified.slot;
            } else |err| {
                self.module_logger.warn("Failed to create justification event: {any}", .{err});
            }
        }

        // Emit finalization event only when slot increases beyond last emitted
        if (latest_finalized.slot > self.last_emitted_finalized_slot) {
            if (api.events.NewFinalizationEvent.fromCheckpoint(self.allocator, latest_finalized, new_head.slot)) |final_event| {
                var chain_event = api.events.ChainEvent{ .new_finalization = final_event };
                event_broadcaster.broadcastGlobalEvent(&chain_event) catch |err| {
                    self.module_logger.warn("Failed to broadcast finalization event: {any}", .{err});
                    chain_event.deinit(self.allocator);
                };
                self.last_emitted_finalized_slot = latest_finalized.slot;
            } else |err| {
                self.module_logger.warn("Failed to create finalization event: {any}", .{err});
            }
        }

        self.module_logger.info("processed block with root=0x{s} slot={d} processing time={d} (computed root={} computed state={})", .{
            std.fmt.fmtSliceHexLower(&fcBlock.blockRoot),
            block.slot,
            processing_time,
            blockInfo.blockRoot == null,
            blockInfo.postState == null,
        });

        zeam_metrics.metrics.lean_latest_justified_slot.set(latest_justified.slot);
        zeam_metrics.metrics.lean_latest_finalized_slot.set(latest_finalized.slot);

        return missing_roots.toOwnedSlice();
    }

    /// Update block database with block, state, and slot indices
    fn updateBlockDb(self: *Self, signedBlock: types.SignedBlockWithAttestation, blockRoot: types.Root, postState: types.BeamState, slot: types.Slot, finalizedSlot: types.Slot) !void {
        var batch = self.db.initWriteBatch();
        defer batch.deinit();

        // Store block and state
        batch.putBlock(database.DbBlocksNamespace, blockRoot, signedBlock);
        batch.putState(database.DbStatesNamespace, blockRoot, postState);

        // TODO: uncomment this code if there is a need of slot to unfinalized index
        _ = slot;
        // primarily this is served by the forkchoice
        // update unfinalized slot index
        // if (slot > finalizedSlot) {
        //     const existing_blockroots = self.db.loadUnfinalizedSlotIndex(database.DbUnfinalizedSlotsNamespace, slot) orelse &[_]types.Root{};
        //     if (existing_blockroots.len > 0) {
        //         defer self.allocator.free(existing_blockroots);
        //     }
        //     var updated_blockroots = std.ArrayList(types.Root).init(self.allocator);
        //     defer updated_blockroots.deinit();

        //     updated_blockroots.appendSlice(existing_blockroots) catch {};
        //     updated_blockroots.append(blockRoot) catch {};

        //     batch.putUnfinalizedSlotIndex(database.DbUnfinalizedSlotsNamespace, slot, updated_blockroots.items);
        // }

        // Update finalized slot indices and cleanup if finalization has advanced
        if (finalizedSlot > self.last_emitted_finalized_slot) {
            self.processFinalizationAdvancement(&batch, self.last_emitted_finalized_slot, finalizedSlot) catch |err| {
                self.module_logger.err("Failed to process finalization advancement from slot {d} to {d}: {any}", .{
                    self.last_emitted_finalized_slot,
                    finalizedSlot,
                    err,
                });
            };
        }

        self.db.commit(&batch);
    }

    /// Process finalization advancement: move canonical blocks to finalized index and cleanup unfinalized indices
    fn processFinalizationAdvancement(self: *Self, batch: *database.Db.WriteBatch, previousFinalizedSlot: types.Slot, finalizedSlot: types.Slot) !void {
        // 1. Fetch all newly finalized roots
        const current_finalized = self.forkChoice.fcStore.latest_finalized.root;

        const newly_finalized_roots = try self.forkChoice.getAncestorsOfFinalized(self.allocator, current_finalized, previousFinalizedSlot);
        defer self.allocator.free(newly_finalized_roots);

        self.module_logger.info("Finalization advanced to slot {d}, found {d} newly finalized blocks", .{
            finalizedSlot,
            newly_finalized_roots.len,
        });

        var canonical_blocks = std.AutoHashMap(types.Root, void).init(self.allocator);
        defer canonical_blocks.deinit();

        for (newly_finalized_roots) |root| {
            canonical_blocks.put(root, {}) catch {};
        }

        // 2. Put all newly finalized roots in DbFinalizedSlotsNamespace
        for (newly_finalized_roots) |root| {
            const idx = self.forkChoice.protoArray.indices.get(root) orelse return error.FinalizedBlockNotInForkChoice;
            const node = self.forkChoice.protoArray.nodes.items[idx];
            batch.putFinalizedSlotIndex(database.DbFinalizedSlotsNamespace, node.slot, root);
            self.module_logger.debug("Added block 0x{s} at slot {d} to finalized index", .{
                std.fmt.fmtSliceHexLower(&root),
                node.slot,
            });
        }

        // TODO: uncomment this code if there is a need of slot to unfinalized index
        // 3. Remove orphaned blocks from database and cleanup unfinalized indices
        // for (previousFinalizedSlot + 1..finalizedSlot + 1) |slot| {
        //     var slot_orphaned_count: usize = 0;
        //     // Get all unfinalized blocks at this slot before deleting the index
        //     if (self.db.loadUnfinalizedSlotIndex(database.DbUnfinalizedSlotsNamespace, slot)) |unfinalized_blockroots| {
        //         defer self.allocator.free(unfinalized_blockroots);
        //         // Remove blocks not in the canonical finalized chain
        //         for (unfinalized_blockroots) |blockroot| {
        //             if (!canonical_blocks.contains(blockroot)) {
        //                 // This block is orphaned - remove it from database
        //                 batch.delete(database.DbBlocksNamespace, &blockroot);
        //                 batch.delete(database.DbStatesNamespace, &blockroot);
        //                 slot_orphaned_count += 1;
        //             }
        //         }
        //         if (slot_orphaned_count > 0) {
        //             self.module_logger.debug("Removed {d} orphaned block at slot {d} from database", .{
        //                 slot_orphaned_count,
        //                 slot,
        //             });
        //         }

        //         // Remove the unfinalized slot index
        //         batch.deleteUnfinalizedSlotIndexFromBatch(database.DbUnfinalizedSlotsNamespace, slot);
        //         self.module_logger.debug("Removed {d} unfinalized index for slot {d}", .{ unfinalized_blockroots.len, slot });
        //     }
        // }

        self.module_logger.info("Finalization cleanup completed for slots {d} to {d}", .{
            previousFinalizedSlot,
            finalizedSlot,
        });
    }

    pub fn validateBlock(self: *Self, block: types.BeamBlock, is_from_gossip: bool) !void {
        _ = is_from_gossip;
        const hasParentBlock = self.forkChoice.hasBlock(block.parent_root);

        if (!hasParentBlock) {
            self.module_logger.warn("gossip block validation failed slot={any} with unknown parent={any}", .{
                //
                block.slot,
                std.fmt.fmtSliceHexLower(&block.parent_root),
            });
            return BlockValidationError.UnknownParentBlock;
        }
    }

    /// Validate incoming attestation before processing.
    ///
    /// is_from_block: true if attestation came from a block, false if from network gossip
    ///
    /// Per leanSpec:
    /// - Gossip attestations (is_from_block=false): attestation.slot <= current_slot (no future tolerance)
    /// - Block attestations (is_from_block=true): attestation.slot <= current_slot + 1 (lenient)
    pub fn validateAttestation(self: *Self, attestation: types.Attestation, is_from_block: bool) !void {
        const data = attestation.data;

        // 1. Validate that source, target, and head blocks exist in proto array
        const source_idx = self.forkChoice.protoArray.indices.get(data.source.root) orelse {
            self.module_logger.debug("Attestation validation failed: unknown source block root=0x{s}", .{
                std.fmt.fmtSliceHexLower(&data.source.root),
            });
            return AttestationValidationError.UnknownSourceBlock;
        };

        const target_idx = self.forkChoice.protoArray.indices.get(data.target.root) orelse {
            self.module_logger.debug("Attestation validation failed: unknown target block root=0x{s}", .{
                std.fmt.fmtSliceHexLower(&data.target.root),
            });
            return AttestationValidationError.UnknownTargetBlock;
        };

        const head_idx = self.forkChoice.protoArray.indices.get(data.head.root) orelse {
            self.module_logger.debug("Attestation validation failed: unknown head block root=0x{s}", .{
                std.fmt.fmtSliceHexLower(&data.head.root),
            });
            return AttestationValidationError.UnknownHeadBlock;
        };

        const source_block = self.forkChoice.protoArray.nodes.items[source_idx];
        const target_block = self.forkChoice.protoArray.nodes.items[target_idx];
        const head_block = self.forkChoice.protoArray.nodes.items[head_idx];
        _ = head_block; // Will be used in future validations

        // 2. Validate slot relationships
        if (source_block.slot > target_block.slot) {
            self.module_logger.debug("Attestation validation failed: source slot {d} > target slot {d}", .{
                source_block.slot,
                target_block.slot,
            });
            return AttestationValidationError.SourceSlotExceedsTarget;
        }

        //    This corresponds to leanSpec's: assert attestation.source.slot <= attestation.target.slot
        if (data.source.slot > data.target.slot) {
            self.module_logger.debug("Attestation validation failed: source checkpoint slot {d} > target checkpoint slot {d}", .{
                data.source.slot,
                data.target.slot,
            });
            return AttestationValidationError.SourceCheckpointExceedsTarget;
        }

        // 3. Validate checkpoint slots match block slots
        if (source_block.slot != data.source.slot) {
            self.module_logger.debug("Attestation validation failed: source block slot {d} != source checkpoint slot {d}", .{
                source_block.slot,
                data.source.slot,
            });
            return AttestationValidationError.SourceCheckpointSlotMismatch;
        }

        //    This corresponds to leanSpec's: assert target_block.slot == attestation.target.slot
        if (target_block.slot != data.target.slot) {
            self.module_logger.debug("Attestation validation failed: target block slot {d} != target checkpoint slot {d}", .{
                target_block.slot,
                data.target.slot,
            });
            return AttestationValidationError.TargetCheckpointSlotMismatch;
        }

        // 4. Validate attestation is not too far in the future
        //
        //    Gossip attestations must be for current or past slots only. Validators attest
        //    in interval 1 of the current slot, so they cannot attest for future slots.
        //    Block attestations can be more lenient since the block itself was validated.
        const current_slot = self.forkChoice.fcStore.timeSlots;
        const max_allowed_slot = if (is_from_block)
            current_slot + constants.MAX_FUTURE_SLOT_TOLERANCE // Block attestations: allow +1
        else
            current_slot; // Gossip attestations: no future slots allowed

        if (data.slot > max_allowed_slot) {
            self.module_logger.debug("Attestation validation failed: attestation slot {d} > max allowed slot {d} (is_from_block={any})", .{
                data.slot,
                max_allowed_slot,
                is_from_block,
            });
            return AttestationValidationError.AttestationTooFarInFuture;
        }

        self.module_logger.debug("Attestation validation passed: validator={d} slot={d} source={d} target={d} is_from_block={any}", .{
            attestation.validator_id,
            data.slot,
            data.source.slot,
            data.target.slot,
            is_from_block,
        });
    }

    pub fn onAttestation(self: *Self, signedAttestation: types.SignedAttestation) !void {
        // Validate attestation before processing (gossip = not from block)
        try self.validateAttestation(signedAttestation.message, false);

        const attestation = signedAttestation.message;
        const state = self.states.get(attestation.data.target.root) orelse return AttestationValidationError.MissingState;

        try stf.verifySingleAttestation(self.allocator, state, &attestation, &signedAttestation.signature);

        return self.forkChoice.onAttestation(signedAttestation, false);
    }

    pub fn getStatus(self: *Self) types.Status {
        const finalized = self.forkChoice.fcStore.latest_finalized;
        const head = self.forkChoice.head;

        return .{
            .finalized_root = finalized.root,
            .finalized_slot = finalized.slot,
            .head_root = head.blockRoot,
            .head_slot = head.slot,
        };
    }
};

pub const BlockProcessingError = error{MissingPreState};
const BlockProductionError = error{ NotImplemented, MissingPreState };
const AttestationValidationError = error{
    MissingState,
    UnknownSourceBlock,
    UnknownTargetBlock,
    UnknownHeadBlock,
    SourceSlotExceedsTarget,
    SourceCheckpointExceedsTarget,
    SourceCheckpointSlotMismatch,
    TargetCheckpointSlotMismatch,
    AttestationTooFarInFuture,
};
const BlockValidationError = error{
    UnknownParentBlock,
};

// TODO: Enable and update this test once the keymanager file-reading PR is added
// JSON parsing for chain config needs to support validator_pubkeys instead of num_validators
test "process and add mock blocks into a node's chain" {
    var arena_allocator = std.heap.ArenaAllocator.init(std.testing.allocator);
    defer arena_allocator.deinit();
    const allocator = arena_allocator.allocator();

    // Generate a mock chain with validator pubkeys baked into the genesis spec.
    const mock_chain = try stf.genMockChain(allocator, 5, null);
    const spec_name = try allocator.dupe(u8, "beamdev");
    const chain_config = configs.ChainConfig{
        .id = configs.Chain.custom,
        .genesis = mock_chain.genesis_config,
        .spec = .{
            .preset = params.Preset.mainnet,
            .name = spec_name,
        },
    };
    var beam_state = mock_chain.genesis_state;
    const nodeId = 10; // random value
    var zeam_logger_config = zeam_utils.getTestLoggerConfig();

    var tmp_dir = std.testing.tmpDir(.{});
    defer tmp_dir.cleanup();

    const data_dir = try tmp_dir.dir.realpathAlloc(allocator, ".");
    defer allocator.free(data_dir);

    var db = try database.Db.open(allocator, zeam_logger_config.logger(.database_test), data_dir);
    defer db.deinit();

    const connected_peers = try allocator.create(std.StringHashMap(PeerInfo));
    connected_peers.* = std.StringHashMap(PeerInfo).init(allocator);

    // Create empty node registry for test
    const test_registry = try allocator.create(NodeNameRegistry);
    defer allocator.destroy(test_registry);
    test_registry.* = NodeNameRegistry.init(allocator);
    defer test_registry.deinit();

    var beam_chain = try BeamChain.init(allocator, ChainOpts{ .config = chain_config, .anchorState = &beam_state, .nodeId = nodeId, .logger_config = &zeam_logger_config, .db = db, .node_registry = test_registry }, connected_peers);
    defer beam_chain.deinit();

    try std.testing.expect(std.mem.eql(u8, &beam_chain.forkChoice.fcStore.latest_finalized.root, &mock_chain.blockRoots[0]));
    try std.testing.expect(beam_chain.forkChoice.protoArray.nodes.items.len == 1);
    try std.testing.expect(std.mem.eql(u8, &beam_chain.forkChoice.fcStore.latest_finalized.root, &beam_chain.forkChoice.protoArray.nodes.items[0].blockRoot));
    try std.testing.expect(std.mem.eql(u8, mock_chain.blocks[0].message.block.state_root[0..], &beam_chain.forkChoice.protoArray.nodes.items[0].stateRoot));
    try std.testing.expect(std.mem.eql(u8, &mock_chain.blockRoots[0], &beam_chain.forkChoice.protoArray.nodes.items[0].blockRoot));

    for (1..mock_chain.blocks.len) |i| {
        // get the block post state
        const signed_block = mock_chain.blocks[i];
        const block = signed_block.message.block;
        const block_root = mock_chain.blockRoots[i];
        const current_slot = block.slot;

        try beam_chain.forkChoice.onInterval(current_slot * constants.INTERVALS_PER_SLOT, false);
        const missing_roots = try beam_chain.onBlock(signed_block, .{});
        allocator.free(missing_roots);

        try std.testing.expect(beam_chain.forkChoice.protoArray.nodes.items.len == i + 1);
        try std.testing.expect(std.mem.eql(u8, &mock_chain.blockRoots[i], &beam_chain.forkChoice.protoArray.nodes.items[i].blockRoot));
        const searched_idx = beam_chain.forkChoice.protoArray.indices.get(mock_chain.blockRoots[i]);
        try std.testing.expect(searched_idx == i);

        // should have matching states in the state
        const block_state = beam_chain.states.get(block_root) orelse @panic("state root should have been found");
        var state_root: [32]u8 = undefined;
        try ssz.hashTreeRoot(*types.BeamState, block_state, &state_root, allocator);
        try std.testing.expect(std.mem.eql(u8, &state_root, &block.state_root));

        // fcstore checkpoints should match
        try std.testing.expect(std.mem.eql(u8, &beam_chain.forkChoice.fcStore.latest_justified.root, &mock_chain.latestJustified[i].root));
        try std.testing.expect(std.mem.eql(u8, &beam_chain.forkChoice.fcStore.latest_finalized.root, &mock_chain.latestFinalized[i].root));
        try std.testing.expect(std.mem.eql(u8, &beam_chain.forkChoice.head.blockRoot, &mock_chain.latestHead[i].root));
    }

    const num_validators: usize = @intCast(mock_chain.genesis_config.numValidators());
    for (0..num_validators) |validator_id| {
        // all validators should have attested as per the mock chain
        const attestations_tracker = beam_chain.forkChoice.attestations.get(validator_id);
        try std.testing.expect(attestations_tracker != null);
    }
}

// TODO: Enable and update this test once the keymanager file-reading PR is added
// JSON parsing for chain config needs to support validator_pubkeys instead of num_validators
test "printSlot output demonstration" {
    var arena_allocator = std.heap.ArenaAllocator.init(std.testing.allocator);
    defer arena_allocator.deinit();
    const allocator = arena_allocator.allocator();

    // Create a mock chain with some blocks
    const mock_chain = try stf.genMockChain(allocator, 3, null);
    const spec_name = try allocator.dupe(u8, "beamdev");
    const chain_config = configs.ChainConfig{
        .id = configs.Chain.custom,
        .genesis = mock_chain.genesis_config,
        .spec = .{
            .preset = params.Preset.mainnet,
            .name = spec_name,
        },
    };
    var beam_state = mock_chain.genesis_state;
    const nodeId = 42; // Test node ID
    var zeam_logger_config = zeam_utils.getLoggerConfig(.info, null);

    var tmp_dir = std.testing.tmpDir(.{});
    defer tmp_dir.cleanup();

    const data_dir = try tmp_dir.dir.realpathAlloc(allocator, ".");
    defer allocator.free(data_dir);

    var db = try database.Db.open(allocator, zeam_logger_config.logger(.database_test), data_dir);
    defer db.deinit();

    // Create empty node registry for test
    const test_registry = try allocator.create(NodeNameRegistry);
    defer allocator.destroy(test_registry);
    test_registry.* = NodeNameRegistry.init(allocator);
    defer test_registry.deinit();

    // Initialize the beam chain
    var beam_chain = try BeamChain.init(allocator, ChainOpts{ .config = chain_config, .anchorState = &beam_state, .nodeId = nodeId, .logger_config = &zeam_logger_config, .db = db, .node_registry = test_registry }, &std.StringHashMap(PeerInfo).init(allocator));

    // Process some blocks to have a more interesting chain state
    for (1..mock_chain.blocks.len) |i| {
        const signed_block = mock_chain.blocks[i];
        const block = signed_block.message.block;
        const current_slot = block.slot;

        try beam_chain.forkChoice.onInterval(current_slot * constants.INTERVALS_PER_SLOT, false);
        const missing_roots = try beam_chain.onBlock(signed_block, .{});
        allocator.free(missing_roots);
    }

    // Register some validators to make the output more interesting
    var validator_ids = [_]usize{ 0, 1, 2 };
    beam_chain.registerValidatorIds(&validator_ids);

    // Test printSlot at different slots to see the output
    std.debug.print("\n=== PRINTING CHAIN STATUS AT SLOT 0 ===\n", .{});
    beam_chain.printSlot(0, beam_chain.connected_peers.count());

    std.debug.print("\n=== PRINTING CHAIN STATUS AT SLOT 1 ===\n", .{});
    beam_chain.printSlot(1, beam_chain.connected_peers.count());

    std.debug.print("\n=== PRINTING CHAIN STATUS AT SLOT 2 ===\n", .{});
    beam_chain.printSlot(2, beam_chain.connected_peers.count());

    std.debug.print("\n=== PRINTING CHAIN STATUS AT SLOT 5 (BEHIND) ===\n", .{});
    beam_chain.printSlot(5, beam_chain.connected_peers.count());

    // Verify that the chain state is as expected
    try std.testing.expect(beam_chain.forkChoice.protoArray.nodes.items.len == mock_chain.blocks.len);
    try std.testing.expect(beam_chain.registered_validator_ids.len == 3);
}

// Attestation Validation Tests
// These tests align with leanSpec's test_attestation_processing.py

// TODO: Enable and update this test once the keymanager file-reading PR is added
// JSON parsing for chain config needs to support validator_pubkeys instead of num_validators
test "attestation validation - comprehensive" {
    // Comprehensive test covering all attestation validation rules
    // This consolidates multiple validation checks into one test to avoid redundant setup
    var arena_allocator = std.heap.ArenaAllocator.init(std.testing.allocator);
    defer arena_allocator.deinit();
    const allocator = arena_allocator.allocator();

    const mock_chain = try stf.genMockChain(allocator, 3, null);
    const spec_name = try allocator.dupe(u8, "beamdev");
    const chain_config = configs.ChainConfig{
        .id = configs.Chain.custom,
        .genesis = mock_chain.genesis_config,
        .spec = .{
            .preset = params.Preset.mainnet,
            .name = spec_name,
        },
    };
    var beam_state = mock_chain.genesis_state;
    var zeam_logger_config = zeam_utils.getTestLoggerConfig();

    var tmp_dir = std.testing.tmpDir(.{});
    defer tmp_dir.cleanup();
    const data_dir = try tmp_dir.dir.realpathAlloc(allocator, ".");
    defer allocator.free(data_dir);

    var db = try database.Db.open(allocator, zeam_logger_config.logger(.database_test), data_dir);
    defer db.deinit();

    const connected_peers = try allocator.create(std.StringHashMap(PeerInfo));
    connected_peers.* = std.StringHashMap(PeerInfo).init(allocator);

    // Create empty node registry for test
    const test_registry = try allocator.create(NodeNameRegistry);
    defer allocator.destroy(test_registry);
    test_registry.* = NodeNameRegistry.init(allocator);
    defer test_registry.deinit();

    var beam_chain = try BeamChain.init(allocator, ChainOpts{ .config = chain_config, .anchorState = &beam_state, .nodeId = 0, .logger_config = &zeam_logger_config, .db = db, .node_registry = test_registry }, connected_peers);
    defer beam_chain.deinit();

    // Add blocks to chain (slots 1 and 2)
    for (1..mock_chain.blocks.len) |i| {
        const signed_block = mock_chain.blocks[i];
        const block = signed_block.message.block;
        try beam_chain.forkChoice.onInterval(block.slot * constants.INTERVALS_PER_SLOT, false);
        const missing_roots = try beam_chain.onBlock(signed_block, .{});
        allocator.free(missing_roots);
    }

    // Test 1: Valid attestation (baseline - should pass)
    {
        const source_slot: types.Slot = 1;
        const target_slot: types.Slot = 2;
        const valid_attestation: types.SignedAttestation = .{
            .message = .{
                .validator_id = 0,
                .data = .{
                    .slot = target_slot,
                    .head = types.Checkpoint{
                        .root = mock_chain.blockRoots[target_slot],
                        .slot = target_slot,
                    },
                    .source = types.Checkpoint{
                        .root = mock_chain.blockRoots[source_slot],
                        .slot = source_slot,
                    },
                    .target = types.Checkpoint{
                        .root = mock_chain.blockRoots[target_slot],
                        .slot = target_slot,
                    },
                },
            },
            .signature = [_]u8{0} ** types.SIGSIZE,
        };
        // Should pass validation
        try beam_chain.validateAttestation(valid_attestation.message, false);
    }

    // Test 2: Unknown source block
    {
        const unknown_root = [_]u8{0xFF} ** 32;
        const invalid_attestation: types.SignedAttestation = .{
            .message = .{
                .validator_id = 0,
                .data = .{
                    .slot = 2,
                    .head = types.Checkpoint{
                        .root = mock_chain.blockRoots[2],
                        .slot = 2,
                    },
                    .source = types.Checkpoint{
                        .root = unknown_root, // Unknown block
                        .slot = 1,
                    },
                    .target = types.Checkpoint{
                        .root = mock_chain.blockRoots[2],
                        .slot = 2,
                    },
                },
            },
            .signature = [_]u8{0} ** types.SIGSIZE,
        };
        try std.testing.expectError(error.UnknownSourceBlock, beam_chain.validateAttestation(invalid_attestation.message, false));
    }

    // Test 3: Unknown target block
    {
        const unknown_root = [_]u8{0xEE} ** 32;
        const invalid_attestation: types.SignedAttestation = .{
            .message = .{
                .validator_id = 0,
                .data = .{
                    .slot = 2,
                    .head = types.Checkpoint{
                        .root = mock_chain.blockRoots[2],
                        .slot = 2,
                    },
                    .source = types.Checkpoint{
                        .root = mock_chain.blockRoots[1],
                        .slot = 1,
                    },
                    .target = types.Checkpoint{
                        .root = unknown_root, // Unknown block
                        .slot = 2,
                    },
                },
            },
            .signature = [_]u8{0} ** types.SIGSIZE,
        };
        try std.testing.expectError(error.UnknownTargetBlock, beam_chain.validateAttestation(invalid_attestation.message, false));
    }

    // Test 4: Unknown head block
    {
        const unknown_root = [_]u8{0xDD} ** 32;
        const invalid_attestation: types.SignedAttestation = .{
            .message = .{
                .validator_id = 0,
                .data = .{
                    .slot = 2,
                    .head = types.Checkpoint{
                        .root = unknown_root, // Unknown block
                        .slot = 2,
                    },
                    .source = types.Checkpoint{
                        .root = mock_chain.blockRoots[1],
                        .slot = 1,
                    },
                    .target = types.Checkpoint{
                        .root = mock_chain.blockRoots[2],
                        .slot = 2,
                    },
                },
            },
            .signature = [_]u8{0} ** types.SIGSIZE,
        };
        try std.testing.expectError(error.UnknownHeadBlock, beam_chain.validateAttestation(invalid_attestation.message, false));
    }
    // Test 5: Source slot exceeds target slot (block slots)
    {
        const invalid_attestation: types.SignedAttestation = .{
            .message = .{
                .validator_id = 0,
                .data = .{
                    .slot = 2,
                    .head = types.Checkpoint{
                        .root = mock_chain.blockRoots[1],
                        .slot = 1,
                    },
                    .source = types.Checkpoint{
                        .root = mock_chain.blockRoots[2],
                        .slot = 2,
                    },
                    .target = types.Checkpoint{
                        .root = mock_chain.blockRoots[1],
                        .slot = 1,
                    },
                },
            },
            .signature = [_]u8{0} ** types.SIGSIZE,
        };
        try std.testing.expectError(error.SourceSlotExceedsTarget, beam_chain.validateAttestation(invalid_attestation.message, false));
    }

    // Test 6: Source checkpoint slot exceeds target checkpoint slot
    {
        const invalid_attestation: types.SignedAttestation = .{
            .message = .{
                .validator_id = 0,
                .data = .{
                    .slot = 2,
                    .head = types.Checkpoint{
                        .root = mock_chain.blockRoots[2],
                        .slot = 2,
                    },
                    .source = types.Checkpoint{
                        .root = mock_chain.blockRoots[2],
                        .slot = 2,
                    },
                    .target = types.Checkpoint{
                        .root = mock_chain.blockRoots[1],
                        .slot = 1,
                    },
                },
            },
            .signature = [_]u8{0} ** types.SIGSIZE,
        };
        try std.testing.expectError(error.SourceSlotExceedsTarget, beam_chain.validateAttestation(invalid_attestation.message, false));
    }

    // Test 7: Source checkpoint slot mismatch
    {
        const invalid_attestation: types.SignedAttestation = .{
            .message = .{
                .validator_id = 0,
                .data = .{
                    .slot = 2,
                    .head = types.Checkpoint{
                        .root = mock_chain.blockRoots[2],
                        .slot = 2,
                    },
                    .source = types.Checkpoint{
                        .root = mock_chain.blockRoots[1],
                        .slot = 0,
                    },
                    .target = types.Checkpoint{
                        .root = mock_chain.blockRoots[2],
                        .slot = 2,
                    },
                },
            },
            .signature = [_]u8{0} ** types.SIGSIZE,
        };
        try std.testing.expectError(error.SourceCheckpointSlotMismatch, beam_chain.validateAttestation(invalid_attestation.message, false));
    }

    // Test 8: Target checkpoint slot mismatch
    {
        const invalid_attestation: types.SignedAttestation = .{
            .message = .{
                .validator_id = 0,
                .data = .{
                    .slot = 2,
                    .head = types.Checkpoint{
                        .root = mock_chain.blockRoots[2],
                        .slot = 2,
                    },
                    .source = types.Checkpoint{
                        .root = mock_chain.blockRoots[1],
                        .slot = 1,
                    },
                    .target = types.Checkpoint{
                        .root = mock_chain.blockRoots[2],
                        .slot = 1, // Checkpoint claims slot 1 (mismatch)
                    },
                },
            },
            .signature = [_]u8{0} ** types.SIGSIZE,
        };
        try std.testing.expectError(error.TargetCheckpointSlotMismatch, beam_chain.validateAttestation(invalid_attestation.message, false));
    }

    // Test 9: Attestation too far in future (for gossip)
    {
        const future_attestation: types.SignedAttestation = .{
            .message = .{
                .validator_id = 0,
                .data = .{
                    .slot = 3, // Future slot (current is 2)
                    .head = types.Checkpoint{
                        .root = mock_chain.blockRoots[2],
                        .slot = 2,
                    },
                    .source = types.Checkpoint{
                        .root = mock_chain.blockRoots[1],
                        .slot = 1,
                    },
                    .target = types.Checkpoint{
                        .root = mock_chain.blockRoots[2],
                        .slot = 2,
                    },
                },
            },
            .signature = [_]u8{0} ** types.SIGSIZE,
        };
        try std.testing.expectError(error.AttestationTooFarInFuture, beam_chain.validateAttestation(future_attestation.message, false));
    }
}

// TODO: Enable and update this test once the keymanager file-reading PR is added
// JSON parsing for chain config needs to support validator_pubkeys instead of num_validators
test "attestation validation - gossip vs block future slot handling" {
    // Test that gossip and block attestations have different future slot tolerances
    // Gossip: must be <= current_slot
    // Block: can be <= current_slot + 1
    var arena_allocator = std.heap.ArenaAllocator.init(std.testing.allocator);
    defer arena_allocator.deinit();
    const allocator = arena_allocator.allocator();

    const mock_chain = try stf.genMockChain(allocator, 2, null);
    const spec_name = try allocator.dupe(u8, "beamdev");
    const chain_config = configs.ChainConfig{
        .id = configs.Chain.custom,
        .genesis = mock_chain.genesis_config,
        .spec = .{
            .preset = params.Preset.mainnet,
            .name = spec_name,
        },
    };
    var beam_state = mock_chain.genesis_state;
    var zeam_logger_config = zeam_utils.getTestLoggerConfig();

    var tmp_dir = std.testing.tmpDir(.{});
    defer tmp_dir.cleanup();
    const data_dir = try tmp_dir.dir.realpathAlloc(allocator, ".");
    defer allocator.free(data_dir);

    var db = try database.Db.open(allocator, zeam_logger_config.logger(.database_test), data_dir);
    defer db.deinit();

    const connected_peers = try allocator.create(std.StringHashMap(PeerInfo));
    connected_peers.* = std.StringHashMap(PeerInfo).init(allocator);

    // Create empty node registry for test
    const test_registry = try allocator.create(NodeNameRegistry);
    defer allocator.destroy(test_registry);
    test_registry.* = NodeNameRegistry.init(allocator);
    defer test_registry.deinit();

    var beam_chain = try BeamChain.init(allocator, ChainOpts{ .config = chain_config, .anchorState = &beam_state, .nodeId = 0, .logger_config = &zeam_logger_config, .db = db, .node_registry = test_registry }, connected_peers);
    defer beam_chain.deinit();

    // Add one block (slot 1)
    const block = mock_chain.blocks[1];
    try beam_chain.forkChoice.onInterval(block.message.block.slot * constants.INTERVALS_PER_SLOT, false);
    const missing_roots = try beam_chain.onBlock(block, .{});
    allocator.free(missing_roots);

    // Current time is at slot 1, create attestation for slot 2 (next slot)
    const next_slot_attestation: types.SignedAttestation = .{
        .message = .{
            .validator_id = 0,
            .data = .{
                .slot = 2,
                .head = types.Checkpoint{
                    .root = mock_chain.blockRoots[1],
                    .slot = 1,
                },
                .source = types.Checkpoint{
                    .root = mock_chain.blockRoots[0],
                    .slot = 0,
                },
                .target = types.Checkpoint{
                    .root = mock_chain.blockRoots[1],
                    .slot = 1,
                },
            },
        },
        .signature = [_]u8{0} ** types.SIGSIZE,
    };

    // Gossip attestations: should FAIL for next slot (current + 1)
    // Per spec store.py:177: assert attestation.slot <= time_slots
    try std.testing.expectError(error.AttestationTooFarInFuture, beam_chain.validateAttestation(next_slot_attestation.message, false));

    // Block attestations: should PASS for next slot (current + 1)
    // Per spec store.py:140: assert attestation.slot <= Slot(current_slot + Slot(1))
    try beam_chain.validateAttestation(next_slot_attestation.message, true);
    const too_far_attestation: types.SignedAttestation = .{
        .message = .{
            .validator_id = 0,
            .data = .{
                .slot = 3, // Too far in future
                .head = types.Checkpoint{
                    .root = mock_chain.blockRoots[1],
                    .slot = 1,
                },
                .source = types.Checkpoint{
                    .root = mock_chain.blockRoots[0],
                    .slot = 0,
                },
                .target = types.Checkpoint{
                    .root = mock_chain.blockRoots[1],
                    .slot = 1,
                },
            },
        },
        .signature = [_]u8{0} ** types.SIGSIZE,
    };
    // Both should fail for slot 3 when current is slot 1
    try std.testing.expectError(error.AttestationTooFarInFuture, beam_chain.validateAttestation(too_far_attestation.message, false));
    try std.testing.expectError(error.AttestationTooFarInFuture, beam_chain.validateAttestation(too_far_attestation.message, true));
}
// TODO: Enable and update this test once the keymanager file-reading PR is added
// JSON parsing for chain config needs to support validator_pubkeys instead of num_validators
test "attestation processing - valid block attestation" {
    // Test that valid attestations from blocks are processed correctly
    var arena_allocator = std.heap.ArenaAllocator.init(std.testing.allocator);
    defer arena_allocator.deinit();
    const allocator = arena_allocator.allocator();

    const mock_chain = try stf.genMockChain(allocator, 3, null);
    const spec_name = try allocator.dupe(u8, "beamdev");
    const chain_config = configs.ChainConfig{
        .id = configs.Chain.custom,
        .genesis = mock_chain.genesis_config,
        .spec = .{
            .preset = params.Preset.mainnet,
            .name = spec_name,
        },
    };
    var beam_state = mock_chain.genesis_state;
    var zeam_logger_config = zeam_utils.getTestLoggerConfig();

    var tmp_dir = std.testing.tmpDir(.{});
    defer tmp_dir.cleanup();
    const data_dir = try tmp_dir.dir.realpathAlloc(allocator, ".");
    defer allocator.free(data_dir);

    var db = try database.Db.open(allocator, zeam_logger_config.logger(.database_test), data_dir);
    defer db.deinit();

    const connected_peers = try allocator.create(std.StringHashMap(PeerInfo));
    connected_peers.* = std.StringHashMap(PeerInfo).init(allocator);

    // Create empty node registry for test
    const test_registry = try allocator.create(NodeNameRegistry);
    defer allocator.destroy(test_registry);
    test_registry.* = NodeNameRegistry.init(allocator);
    defer test_registry.deinit();

    var beam_chain = try BeamChain.init(allocator, ChainOpts{ .config = chain_config, .anchorState = &beam_state, .nodeId = 0, .logger_config = &zeam_logger_config, .db = db, .node_registry = test_registry }, connected_peers);
    defer beam_chain.deinit();

    // Add blocks to chain
    for (1..mock_chain.blocks.len) |i| {
        const block = mock_chain.blocks[i];
        try beam_chain.forkChoice.onInterval(block.message.block.slot * constants.INTERVALS_PER_SLOT, false);
        const missing_roots = try beam_chain.onBlock(block, .{});
        allocator.free(missing_roots);
    }

    // Create a valid attestation
    const message = types.Attestation{
        .validator_id = 1,
        .data = .{
            .slot = 2,
            .head = types.Checkpoint{
                .root = mock_chain.blockRoots[2],
                .slot = 2,
            },
            .source = types.Checkpoint{
                .root = mock_chain.blockRoots[1],
                .slot = 1,
            },
            .target = types.Checkpoint{
                .root = mock_chain.blockRoots[2],
                .slot = 2,
            },
        },
    };

    var key_manager = try keymanager.getTestKeyManager(allocator, 4, 3);
    defer key_manager.deinit();

    const signature = try key_manager.signAttestation(&message, allocator);

    const valid_attestation: types.SignedAttestation = .{
        .message = message,
        .signature = signature,
    };

    // Process attestation through chain (this validates and then processes)
    try beam_chain.onAttestation(valid_attestation);

    // Verify the attestation was recorded in attestations
    const attestations_tracker = beam_chain.forkChoice.attestations.get(1);
    try std.testing.expect(attestations_tracker != null);
    try std.testing.expect(attestations_tracker.?.latestNew != null);
    try std.testing.expect(attestations_tracker.?.latestNew.?.slot == 2);
}<|MERGE_RESOLUTION|>--- conflicted
+++ resolved
@@ -330,11 +330,7 @@
         });
     }
 
-<<<<<<< HEAD
-    pub fn onGossip(self: *Self, data: *const networks.GossipMessage) !GossipProcessingResult {
-=======
-    pub fn onGossip(self: *Self, data: *const networks.GossipMessage, sender_peer_id: []const u8) !void {
->>>>>>> 964107d7
+    pub fn onGossip(self: *Self, data: *const networks.GossipMessage, sender_peer_id: []const u8) !GossipProcessingResult {
         switch (data.*) {
             .block => |signed_block| {
                 const block = signed_block.message.block;
@@ -355,26 +351,24 @@
                 });
 
                 if (!hasBlock) {
-<<<<<<< HEAD
                     const hasParentBlock = self.forkChoice.hasBlock(block.parent_root);
                     self.module_logger.debug("block processing is required hasParentBlock={any}", .{hasParentBlock});
                     if (hasParentBlock) {
                         const missing_roots = self.onBlock(signed_block, .{}) catch |err| {
                             self.module_logger.debug(" ^^^^^^^^ Block processing error ^^^^^^ {any}", .{err});
-                            return GossipProcessingResult{};
+                            return .{};
                         };
                         // Return both the block root and missing attestation roots so the node can:
                         // 1. Call processCachedDescendants(block_root) to retry any cached children
                         // 2. Fetch missing attestation head blocks via RPC
-                        return GossipProcessingResult{
+                        return .{
                             .processed_block_root = block_root,
                             .missing_attestation_roots = missing_roots,
                         };
                     }
-=======
                     self.validateBlock(block, true) catch |err| {
                         self.module_logger.warn("gossip block validation failed: {any}", .{err});
-                        return; // Drop invalid gossip attestations
+                        return .{}; // Drop invalid gossip attestations
                     };
                     const missing_roots = self.onBlock(signed_block, .{}) catch |err| {
                         self.module_logger.err(" error processing block for slot={any} root={any}: {any}", .{
@@ -383,18 +377,20 @@
                             std.fmt.fmtSliceHexLower(&block_root),
                             err,
                         });
-                        return;
+                        return .{};
                     };
-                    defer self.allocator.free(missing_roots);
+                    return .{
+                        .processed_block_root = block_root,
+                        .missing_attestation_roots = missing_roots,
+                    };
                 } else {
                     self.module_logger.debug("skipping processing the already present block slot={any} blockroot={any}", .{
                         //
                         block.slot,
                         std.fmt.fmtSliceHexLower(&block_root),
                     });
->>>>>>> 964107d7
                 }
-                return GossipProcessingResult{};
+                return .{};
             },
             .attestation => |signed_attestation| {
                 const signed_attestation_json = try signed_attestation.toJson(self.allocator);
@@ -407,13 +403,8 @@
 
                 // Validate attestation before processing (gossip = not from block)
                 self.validateAttestation(signed_attestation.message, false) catch |err| {
-<<<<<<< HEAD
                     self.module_logger.debug("Gossip attestation validation failed: {any}", .{err});
-                    return GossipProcessingResult{}; // Drop invalid gossip attestations
-=======
-                    self.module_logger.warn("gossip attestation validation failed: {any}", .{err});
-                    return; // Drop invalid gossip attestations
->>>>>>> 964107d7
+                    return .{}; // Drop invalid gossip attestations
                 };
 
                 // Process validated attestation
@@ -421,7 +412,7 @@
                     self.module_logger.err("attestation processing error: {any}", .{err});
                     return err;
                 };
-                return GossipProcessingResult{};
+                return .{};
             },
         }
     }
