--- conflicted
+++ resolved
@@ -443,10 +443,6 @@
             self.module_logger.warn("Failed to create head event: {any}", .{err});
         }
 
-<<<<<<< HEAD
-=======
-        // 8. Emit justification/finalization events based on forkchoice store
->>>>>>> 01736b0d
         const store = self.forkChoice.fcStore;
         const latest_justified = store.latest_justified;
         const latest_finalized = store.latest_finalized;
@@ -486,18 +482,6 @@
             }
         }
 
-<<<<<<< HEAD
-=======
-        // 9. Save block and state to database
-        var batch = self.db.initWriteBatch();
-        defer batch.deinit();
-
-        batch.putBlock(database.DbBlocksNamespace, fcBlock.blockRoot, signedBlock);
-        batch.putState(database.DbStatesNamespace, fcBlock.blockRoot, post_state.*);
-
-        self.db.commit(&batch);
-
->>>>>>> 01736b0d
         self.module_logger.info("processed block with root=0x{s} slot={d} processing time={d} (computed root={} computed state={})", .{
             std.fmt.fmtSliceHexLower(&fcBlock.blockRoot),
             block.slot,
