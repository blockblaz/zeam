--- conflicted
+++ resolved
@@ -358,12 +358,8 @@
     // import block assuming it is gossip validated or synced
     // this onBlock corresponds to spec's forkchoice's onblock with some functionality split between this and
     // our implemented forkchoice's onblock. this is to parallelize "apply transition" with other verifications
-<<<<<<< HEAD
     // Returns a list of missing block roots that need to be fetched from the network
-    pub fn onBlock(self: *Self, signedBlock: types.SignedBeamBlock, blockInfo: CachedProcessedBlockInfo) ![]types.Root {
-=======
-    pub fn onBlock(self: *Self, signedBlock: types.SignedBlockWithAttestation, blockInfo: CachedProcessedBlockInfo) !void {
->>>>>>> 01736b0d
+    pub fn onBlock(self: *Self, signedBlock: types.SignedBlockWithAttestation, blockInfo: CachedProcessedBlockInfo) ![]types.Root {
         const onblock_timer = api.chain_onblock_duration_seconds.start();
 
         const block = signedBlock.message.block;
@@ -410,27 +406,21 @@
             block.slot,
         });
 
-<<<<<<< HEAD
         var missing_roots = std.ArrayList(types.Root).init(self.allocator);
         errdefer missing_roots.deinit();
 
-        for (block.body.attestations.constSlice()) |signed_vote| {
+        const signatures = signedBlock.signature.constSlice();
+
+        for (block.body.attestations.constSlice(), 0..) |attestation, index| {
             // Validate attestation before processing (from block = true)
-            self.validateAttestation(signed_vote, true) catch |e| {
+            self.validateAttestation(attestation, true) catch |e| {
                 if (e == AttestationValidationError.UnknownHeadBlock) {
-                    missing_roots.append(signed_vote.message.head.root) catch |append_err| {
+                    missing_roots.append(attestation.data.head.root) catch |append_err| {
                         self.module_logger.warn("Failed to track missing root: {any}", .{append_err});
                     };
                 }
 
-                self.module_logger.err("invalid attestation in block: validator={d} error={any}", .{ signed_vote.validator_id, e });
-=======
-        const signatures = signedBlock.signature.constSlice();
-        for (block.body.attestations.constSlice(), 0..) |attestation, index| {
-            // Validate attestation before processing (from block = true)
-            self.validateAttestation(attestation, true) catch |e| {
                 self.module_logger.err("invalid attestation in block: validator={d} error={any}", .{ attestation.validator_id, e });
->>>>>>> 01736b0d
                 // Skip invalid attestations but continue processing the block
                 continue;
             };
@@ -703,12 +693,8 @@
         const current_slot = block.slot;
 
         try beam_chain.forkChoice.onInterval(current_slot * constants.INTERVALS_PER_SLOT, false);
-<<<<<<< HEAD
-        const missing_roots = try beam_chain.onBlock(block, .{});
+        const missing_roots = try beam_chain.onBlock(signed_block, .{});
         allocator.free(missing_roots);
-=======
-        try beam_chain.onBlock(signed_block, .{});
->>>>>>> 01736b0d
 
         try std.testing.expect(beam_chain.forkChoice.protoArray.nodes.items.len == i + 1);
         try std.testing.expect(std.mem.eql(u8, &mock_chain.blockRoots[i], &beam_chain.forkChoice.protoArray.nodes.items[i].blockRoot));
@@ -776,12 +762,8 @@
         const current_slot = block.slot;
 
         try beam_chain.forkChoice.onInterval(current_slot * constants.INTERVALS_PER_SLOT, false);
-<<<<<<< HEAD
-        const missing_roots = try beam_chain.onBlock(block, .{});
+        const missing_roots = try beam_chain.onBlock(signed_block, .{});
         allocator.free(missing_roots);
-=======
-        try beam_chain.onBlock(signed_block, .{});
->>>>>>> 01736b0d
     }
 
     // Register some validators to make the output more interesting
@@ -846,17 +828,11 @@
 
     // Add blocks to chain (slots 1 and 2)
     for (1..mock_chain.blocks.len) |i| {
-<<<<<<< HEAD
-        const block = mock_chain.blocks[i];
-        try beam_chain.forkChoice.onInterval(block.message.slot * constants.INTERVALS_PER_SLOT, false);
-        const missing_roots = try beam_chain.onBlock(block, .{});
-        allocator.free(missing_roots);
-=======
         const signed_block = mock_chain.blocks[i];
         const block = signed_block.message.block;
         try beam_chain.forkChoice.onInterval(block.slot * constants.INTERVALS_PER_SLOT, false);
-        try beam_chain.onBlock(signed_block, .{});
->>>>>>> 01736b0d
+        const missing_roots = try beam_chain.onBlock(signed_block, .{});
+        allocator.free(missing_roots);
     }
 
     // Test 1: Valid attestation (baseline - should pass)
@@ -1137,14 +1113,9 @@
 
     // Add one block (slot 1)
     const block = mock_chain.blocks[1];
-<<<<<<< HEAD
-    try beam_chain.forkChoice.onInterval(block.message.slot * constants.INTERVALS_PER_SLOT, false);
+    try beam_chain.forkChoice.onInterval(block.message.block.slot * constants.INTERVALS_PER_SLOT, false);
     const missing_roots = try beam_chain.onBlock(block, .{});
     allocator.free(missing_roots);
-=======
-    try beam_chain.forkChoice.onInterval(block.message.block.slot * constants.INTERVALS_PER_SLOT, false);
-    try beam_chain.onBlock(block, .{});
->>>>>>> 01736b0d
 
     // Current time is at slot 1, create attestation for slot 2 (next slot)
     const next_slot_attestation: types.SignedAttestation = .{
@@ -1238,14 +1209,9 @@
     // Add blocks to chain
     for (1..mock_chain.blocks.len) |i| {
         const block = mock_chain.blocks[i];
-<<<<<<< HEAD
-        try beam_chain.forkChoice.onInterval(block.message.slot * constants.INTERVALS_PER_SLOT, false);
+        try beam_chain.forkChoice.onInterval(block.message.block.slot * constants.INTERVALS_PER_SLOT, false);
         const missing_roots = try beam_chain.onBlock(block, .{});
         allocator.free(missing_roots);
-=======
-        try beam_chain.forkChoice.onInterval(block.message.block.slot * constants.INTERVALS_PER_SLOT, false);
-        try beam_chain.onBlock(block, .{});
->>>>>>> 01736b0d
     }
 
     // Create a valid attestation
