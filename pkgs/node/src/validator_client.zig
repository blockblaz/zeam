const std = @import("std");
const json = std.json;
const Allocator = std.mem.Allocator;
const configs = @import("@zeam/configs");
const types = @import("@zeam/types");
const zeam_utils = @import("@zeam/utils");
const jsonToString = zeam_utils.jsonToString;
const key_manager_lib = @import("@zeam/key-manager");

const chains = @import("./chain.zig");
const networkFactory = @import("./network.zig");
const networks = @import("@zeam/network");

const constants = @import("./constants.zig");

pub const ValidatorClientOutput = struct {
    gossip_messages: std.ArrayList(networks.GossipMessage),

    const Self = @This();

    pub fn init(allocator: Allocator) Self {
        return Self{
            .gossip_messages = std.ArrayList(networks.GossipMessage).init(allocator),
        };
    }

    pub fn deinit(self: *Self) void {
        self.gossip_messages.deinit();
    }

    pub fn addBlock(self: *Self, signed_block: types.SignedBlockWithAttestation) !void {
        const gossip_msg = networks.GossipMessage{ .block = signed_block };
        try self.gossip_messages.append(gossip_msg);
    }

    pub fn addAttestation(self: *Self, signed_attestation: types.SignedAttestation) !void {
        const gossip_msg = networks.GossipMessage{ .attestation = signed_attestation };
        try self.gossip_messages.append(gossip_msg);
    }
};

pub const ValidatorClientParams = struct {
    // could be keys when deposit mechanism is implemented
    ids: []usize,
    chain: *chains.BeamChain,
    network: networkFactory.Network,
    logger: zeam_utils.ModuleLogger,
    key_manager: *const key_manager_lib.KeyManager,
};

pub const ValidatorClient = struct {
    allocator: Allocator,
    config: configs.ChainConfig,
    chain: *chains.BeamChain,
    network: networkFactory.Network,
    ids: []usize,
    logger: zeam_utils.ModuleLogger,
    key_manager: *const key_manager_lib.KeyManager,

    const Self = @This();
    pub fn init(allocator: Allocator, config: configs.ChainConfig, opts: ValidatorClientParams) Self {
        return Self{
            .allocator = allocator,
            .config = config,
            .chain = opts.chain,
            .network = opts.network,
            .ids = opts.ids,
            .logger = opts.logger,
            .key_manager = opts.key_manager,
        };
    }

    pub fn onInterval(self: *Self, time_intervals: usize) !?ValidatorClientOutput {
        const slot = @divFloor(time_intervals, constants.INTERVALS_PER_SLOT);
        const interval = time_intervals % constants.INTERVALS_PER_SLOT;

        // if a new slot interval may be do a proposal
        switch (interval) {
            0 => return self.maybeDoProposal(slot),
            1 => return self.mayBeDoAttestation(slot),
            2 => return null,
            3 => return null,
            else => @panic("interval error"),
        }
    }

    pub fn getSlotProposer(self: *Self, slot: usize) ?usize {
<<<<<<< HEAD
        const num_validators = self.chain.validatorCount();
=======
        const num_validators: usize = @intCast(self.config.genesis.numValidators());
>>>>>>> 14dedb7e
        const slot_proposer_id = slot % num_validators;
        if (std.mem.indexOfScalar(usize, self.ids, slot_proposer_id)) |index| {
            _ = index;
            return slot_proposer_id;
        } else {
            return null;
        }
    }

    pub fn maybeDoProposal(self: *Self, slot: usize) !?ValidatorClientOutput {
        if (self.getSlotProposer(slot)) |slot_proposer_id| {
            // 1. construct the block
            self.logger.info("constructing block message slot={d} proposer={d}", .{ slot, slot_proposer_id });
            const produced_block = try self.chain.produceBlock(.{ .slot = slot, .proposer_index = slot_proposer_id });

            // 2. construct proposer attestation for the produced block which should already be in forkchoice
            // including its attestations
            const proposer_attestation_data = try self.chain.constructAttestationData(.{ .slot = slot });
            const proposer_attestation = types.Attestation{
                .validator_id = slot_proposer_id,
                .data = proposer_attestation_data,
            };

            // 3. construct the message to be signed
            const block_with_attestation = types.BlockWithAttestation{
                .block = produced_block.block,
                .proposer_attestation = proposer_attestation,
            };

            // 4. Prepare signatures by adding the proposer signature to the already received list of
            //    attestation signatures
            var signatures = produced_block.signatures;

            // 5. Sign proposer attestation (last signature)
            const proposer_signature = try self.key_manager.signAttestation(&proposer_attestation, self.allocator);
            try signatures.append(proposer_signature);

            const signed_block = types.SignedBlockWithAttestation{
                .message = block_with_attestation,
                .signature = signatures,
            };

            const signed_block_json = try signed_block.toJson(self.allocator);
            const block_str = try jsonToString(self.allocator, signed_block_json);
            defer self.allocator.free(block_str);

            self.logger.info("validator produced block slot={d} block={s}", .{ slot, block_str });

            // 6. Create ValidatorOutput
            var result = ValidatorClientOutput.init(self.allocator);
            try result.addBlock(signed_block);
            return result;
        }
        return null;
    }

    pub fn mayBeDoAttestation(self: *Self, slot: usize) !?ValidatorClientOutput {
        if (self.ids.len == 0) return null;
        const slot_proposer_id = self.getSlotProposer(slot);

        self.logger.info("constructing attestation message for slot={d}", .{slot});
        const attestation_data = try self.chain.constructAttestationData(.{ .slot = slot });

        var result = ValidatorClientOutput.init(self.allocator);
        for (self.ids) |validator_id| {
            // if this validator had proposal its vote would have already been casted
            // with the block proposal
            if (validator_id == slot_proposer_id) {
                self.logger.info("skipping separate attestation for proposer slot={d} validator={d}", .{ slot, validator_id });
                continue;
            }

            const attestation: types.Attestation = .{
                .validator_id = validator_id,
                .data = attestation_data,
            };

            // Sign the attestation using keymanager
            const signature = try self.key_manager.signAttestation(&attestation, self.allocator);

            const signed_attestation: types.SignedAttestation = .{
                .message = attestation,
                .signature = signature,
            };

            try result.addAttestation(signed_attestation);
            self.logger.info("constructed attestation slot={d} validator={d}", .{ slot, validator_id });
        }
        return result;
    }
};<|MERGE_RESOLUTION|>--- conflicted
+++ resolved
@@ -85,11 +85,7 @@
     }
 
     pub fn getSlotProposer(self: *Self, slot: usize) ?usize {
-<<<<<<< HEAD
-        const num_validators = self.chain.validatorCount();
-=======
         const num_validators: usize = @intCast(self.config.genesis.numValidators());
->>>>>>> 14dedb7e
         const slot_proposer_id = slot % num_validators;
         if (std.mem.indexOfScalar(usize, self.ids, slot_proposer_id)) |index| {
             _ = index;
