const std = @import("std");
const Allocator = std.mem.Allocator;

pub const database = @import("@zeam/database");
const params = @import("@zeam/params");
const types = @import("@zeam/types");
const configs = @import("@zeam/configs");
const networks = @import("@zeam/network");
const zeam_utils = @import("@zeam/utils");
const ssz = @import("ssz");
const key_manager_lib = @import("@zeam/key-manager");
const stf = @import("@zeam/state-transition");

const utils = @import("./utils.zig");
const OnIntervalCbWrapper = utils.OnIntervalCbWrapper;
const testing = @import("./testing.zig");

pub const chainFactory = @import("./chain.zig");
pub const clockFactory = @import("./clock.zig");
pub const networkFactory = @import("./network.zig");
pub const validatorClient = @import("./validator_client.zig");
const constants = @import("./constants.zig");

const BlockByRootContext = networkFactory.BlockByRootContext;
pub const NodeNameRegistry = networks.NodeNameRegistry;

const NodeOpts = struct {
    config: configs.ChainConfig,
    anchorState: *types.BeamState,
    backend: networks.NetworkInterface,
    clock: *clockFactory.Clock,
    validator_ids: ?[]usize = null,
    key_manager: ?*const key_manager_lib.KeyManager = null,
    nodeId: u32 = 0,
    db: database.Db,
    logger_config: *zeam_utils.ZeamLoggerConfig,
    node_registry: *const NodeNameRegistry,
};

pub const BeamNode = struct {
    allocator: Allocator,
    clock: *clockFactory.Clock,
    chain: *chainFactory.BeamChain,
    network: networkFactory.Network,
    validator: ?validatorClient.ValidatorClient = null,
    nodeId: u32,
    logger: zeam_utils.ModuleLogger,
    node_registry: *const NodeNameRegistry,

    const Self = @This();

    pub fn init(self: *Self, allocator: Allocator, opts: NodeOpts) !void {
        var validator: ?validatorClient.ValidatorClient = null;

        var network = try networkFactory.Network.init(allocator, opts.backend);
        var network_init_cleanup = true;
        errdefer if (network_init_cleanup) network.deinit();

        const chain = try allocator.create(chainFactory.BeamChain);
        errdefer allocator.destroy(chain);

        chain.* = try chainFactory.BeamChain.init(
            allocator,
            chainFactory.ChainOpts{
                .config = opts.config,
                .anchorState = opts.anchorState,
                .nodeId = opts.nodeId,
                .db = opts.db,
                .logger_config = opts.logger_config,
                .node_registry = opts.node_registry,
            },
            network.connected_peers,
        );
        errdefer {
            chain.deinit();
            allocator.destroy(chain);
        }
        if (opts.validator_ids) |ids| {
            // key_manager is required when validator_ids is provided
            const km = opts.key_manager orelse return error.KeyManagerRequired;
            validator = validatorClient.ValidatorClient.init(allocator, opts.config, .{
                .ids = ids,
                .chain = chain,
                .network = network,
                .logger = opts.logger_config.logger(.validator),
                .key_manager = km,
            });
            chain.registerValidatorIds(ids);
        }

        self.* = Self{
            .allocator = allocator,
            .clock = opts.clock,
            .chain = chain,
            .network = network,
            .validator = validator,
            .nodeId = opts.nodeId,
            .logger = opts.logger_config.logger(.node),
            .node_registry = opts.node_registry,
        };

        network_init_cleanup = false;
    }

    pub fn deinit(self: *Self) void {
        self.network.deinit();
        self.chain.deinit();
        self.allocator.destroy(self.chain);
    }

    pub fn onGossip(ptr: *anyopaque, data: *const networks.GossipMessage, sender_peer_id: []const u8) anyerror!void {
        const self: *Self = @ptrCast(@alignCast(ptr));

        switch (data.*) {
            .block => |signed_block| {
                const parent_root = signed_block.message.block.parent_root;
                if (!self.chain.forkChoice.hasBlock(parent_root)) {
                    const roots = [_]types.Root{parent_root};
                    self.fetchBlockByRoots(&roots, 0) catch |err| {
                        self.logger.warn("Failed to fetch block by root: {any}", .{err});
                    };
                }

                var block_root: types.Root = undefined;
                if (ssz.hashTreeRoot(types.BeamBlock, signed_block.message.block, &block_root, self.allocator)) |_| {
                    _ = self.network.removePendingBlockRoot(block_root);
                } else |err| {
                    self.logger.warn("Failed to compute block root for incoming gossip block: {any}", .{err});
                }
            },
            .attestation => {},
        }

        const result = try self.chain.onGossip(data, sender_peer_id);
        self.handleGossipProcessingResult(result);
    }

    fn handleGossipProcessingResult(self: *Self, result: chainFactory.GossipProcessingResult) void {
        // Process successfully imported blocks to retry any cached descendants
        if (result.processed_block_root) |processed_root| {
            self.logger.debug(
                "Gossip block 0x{s} successfully processed, checking for cached descendants",
                .{std.fmt.fmtSliceHexLower(processed_root[0..])},
            );
            self.processCachedDescendants(processed_root);
        }

        // Fetch any attestation head roots that were missing while processing the block.
        // We only own the slice when the block was actually processed (onBlock allocates it).
        const missing_roots = result.missing_attestation_roots;
        const owns_missing_roots = result.processed_block_root != null;
        defer if (owns_missing_roots) self.allocator.free(missing_roots);

        if (missing_roots.len > 0 and owns_missing_roots) {
            self.fetchBlockByRoots(missing_roots, 0) catch |err| {
                self.logger.warn(
                    "Failed to fetch {d} missing attestation head block(s) from gossip: {any}",
                    .{ missing_roots.len, err },
                );
            };
        }
    }

    fn getReqRespResponseHandler(self: *Self) networks.OnReqRespResponseCbHandler {
        return .{
            .ptr = self,
            .onReqRespResponseCb = onReqRespResponse,
        };
    }

    fn processCachedDescendants(self: *Self, parent_root: types.Root) void {
        // Find all cached blocks that have this parent
        var descendants_to_process = std.ArrayList(types.Root).init(self.allocator);
        defer descendants_to_process.deinit();

        var it = self.network.fetched_blocks.iterator();
        while (it.next()) |entry| {
            const cached_block = entry.value_ptr.*;
            if (std.mem.eql(u8, &cached_block.message.block.parent_root, &parent_root)) {
                descendants_to_process.append(entry.key_ptr.*) catch |err| {
                    self.logger.warn("Failed to track descendant for processing: {any}", .{err});
                    continue;
                };
            }
        }

        if (descendants_to_process.items.len == 0) {
            return;
        }

        self.logger.debug(
            "Found {d} cached descendant(s) of block 0x{s}",
            .{ descendants_to_process.items.len, std.fmt.fmtSliceHexLower(parent_root[0..]) },
        );

        // Try to process each descendant
        for (descendants_to_process.items) |descendant_root| {
            if (self.network.getFetchedBlock(descendant_root)) |cached_block| {
                self.logger.debug(
                    "Attempting to process cached block 0x{s}",
                    .{std.fmt.fmtSliceHexLower(descendant_root[0..])},
                );

                const missing_roots = self.chain.onBlock(cached_block.*, .{}) catch |err| {
                    if (err == chainFactory.BlockProcessingError.MissingPreState) {
                        // Parent still missing, keep it cached
                        self.logger.debug(
                            "Cached block 0x{s} still missing parent, keeping in cache",
                            .{std.fmt.fmtSliceHexLower(descendant_root[0..])},
                        );
                    } else {
                        self.logger.warn(
                            "Failed to process cached block 0x{s}: {any}",
                            .{ std.fmt.fmtSliceHexLower(descendant_root[0..]), err },
                        );
                        // Remove from cache on other errors
                        _ = self.network.removeFetchedBlock(descendant_root);
                    }
                    continue;
                };
                defer self.allocator.free(missing_roots);

                self.logger.info(
                    "Successfully processed cached block 0x{s}",
                    .{std.fmt.fmtSliceHexLower(descendant_root[0..])},
                );

                // Remove from cache now that it's been processed
                _ = self.network.removeFetchedBlock(descendant_root);

                // Recursively check for this block's descendants
                self.processCachedDescendants(descendant_root);

                // Fetch any missing attestation head blocks
                self.fetchBlockByRoots(missing_roots, 0) catch |fetch_err| {
                    self.logger.warn("Failed to fetch {d} missing block(s): {any}", .{ missing_roots.len, fetch_err });
                };
            }
        }
    }

    fn processBlockByRootChunk(self: *Self, block_ctx: *const BlockByRootContext, signed_block: *const types.SignedBlockWithAttestation) !void {
        var block_root: types.Root = undefined;
        if (ssz.hashTreeRoot(types.BeamBlock, signed_block.message.block, &block_root, self.allocator)) |_| {
            const current_depth = self.network.getPendingBlockRootDepth(block_root) orelse 0;
            const removed = self.network.removePendingBlockRoot(block_root);
            if (!removed) {
                self.logger.warn("Received unexpected block root 0x{s} from peer {s}{}", .{
                    std.fmt.fmtSliceHexLower(block_root[0..]),
                    block_ctx.peer_id,
                    self.node_registry.getNodeNameFromPeerId(block_ctx.peer_id),
                });
            }

            // Try to add the block to the chain
            const missing_roots = self.chain.onBlock(signed_block.*, .{}) catch |err| {
                // Check if the error is due to missing parent
                if (err == chainFactory.BlockProcessingError.MissingPreState) {
                    // Check if we've hit the max depth
                    if (current_depth >= constants.MAX_BLOCK_FETCH_DEPTH) {
                        self.logger.warn(
                            "Reached max block fetch depth ({d}) for block 0x{s}, discarding",
                            .{ constants.MAX_BLOCK_FETCH_DEPTH, std.fmt.fmtSliceHexLower(block_root[0..]) },
                        );
                        return;
                    }

                    // Check if cache is full to prevent unbounded growth
                    if (self.network.fetched_blocks.count() >= constants.MAX_CACHED_BLOCKS) {
                        self.logger.warn(
                            "Block cache full ({d} blocks), discarding block 0x{s}",
                            .{ constants.MAX_CACHED_BLOCKS, std.fmt.fmtSliceHexLower(block_root[0..]) },
                        );
                        return;
                    }

                    // Cache this block for later processing
                    const block_ptr = try self.allocator.create(types.SignedBlockWithAttestation);
                    errdefer self.allocator.destroy(block_ptr);

                    try types.sszClone(self.allocator, types.SignedBlockWithAttestation, signed_block.*, block_ptr);
                    errdefer block_ptr.deinit();

                    try self.network.cacheFetchedBlock(block_root, block_ptr);

                    self.logger.debug(
                        "Cached block 0x{s} at depth {d}, fetching parent 0x{s}",
                        .{
                            std.fmt.fmtSliceHexLower(block_root[0..]),
                            current_depth,
                            std.fmt.fmtSliceHexLower(signed_block.message.block.parent_root[0..]),
                        },
                    );

                    // Fetch the parent block with increased depth
                    const parent_root = signed_block.message.block.parent_root;
                    const roots = [_]types.Root{parent_root};
                    try self.fetchBlockByRoots(&roots, current_depth + 1);
                    return;
                }

                self.logger.warn("Failed to import block fetched via RPC 0x{s} from peer {s}{}: {any}", .{
                    std.fmt.fmtSliceHexLower(block_root[0..]),
                    block_ctx.peer_id,
                    self.node_registry.getNodeNameFromPeerId(block_ctx.peer_id),
                    err,
                });
                return;
            };
            defer self.allocator.free(missing_roots);

            self.logger.debug(
                "Successfully processed block 0x{s}, checking for cached descendants",
                .{std.fmt.fmtSliceHexLower(block_root[0..])},
            );

            // Block was successfully added, try to process any cached descendants
            self.processCachedDescendants(block_root);

            // Fetch any missing attestation head blocks
            self.fetchBlockByRoots(missing_roots, 0) catch |err| {
                self.logger.warn("Failed to fetch {d} missing block(s): {any}", .{ missing_roots.len, err });
            };
        } else |err| {
            self.logger.warn("Failed to compute block root from RPC response from peer={s}{}: {any}", .{ block_ctx.peer_id, self.node_registry.getNodeNameFromPeerId(block_ctx.peer_id), err });
        }
    }

    fn handleReqRespResponse(self: *Self, event: *const networks.ReqRespResponseEvent) !void {
        const request_id = event.request_id;
        const ctx_ptr = self.network.getPendingRequestPtr(request_id) orelse {
            self.logger.warn("Received RPC response for unknown request_id={d}", .{request_id});
            return;
        };
        const peer_id = switch (ctx_ptr.*) {
            .status => |*ctx| ctx.peer_id,
            .blocks_by_root => |*ctx| ctx.peer_id,
        };
        const node_name = self.node_registry.getNodeNameFromPeerId(peer_id);

        switch (event.payload) {
            .success => |resp| switch (resp) {
                .status => |status_resp| {
                    switch (ctx_ptr.*) {
                        .status => |*status_ctx| {
                            self.logger.info("Received status response from peer {s}{} head_slot={d}, finalized_slot={d}", .{
                                status_ctx.peer_id,
                                self.node_registry.getNodeNameFromPeerId(status_ctx.peer_id),
                                status_resp.head_slot,
                                status_resp.finalized_slot,
                            });
                            if (!self.network.setPeerLatestStatus(status_ctx.peer_id, status_resp)) {
                                self.logger.warn("Status response received for unknown peer {s}{}", .{
                                    status_ctx.peer_id,
                                    self.node_registry.getNodeNameFromPeerId(status_ctx.peer_id),
                                });
                            }
                        },
                        else => {
                            self.logger.warn("Status response did not match tracked request_id={d} from peer={s}{}", .{ request_id, peer_id, node_name });
                        },
                    }
                },
                .blocks_by_root => |block_resp| {
                    switch (ctx_ptr.*) {
                        .blocks_by_root => |*block_ctx| {
                            self.logger.info("Received blocks-by-root chunk from peer {s}{}", .{
                                block_ctx.peer_id,
                                self.node_registry.getNodeNameFromPeerId(block_ctx.peer_id),
                            });

                            try self.processBlockByRootChunk(block_ctx, &block_resp);
                        },
                        else => {
                            self.logger.warn("Blocks-by-root response did not match tracked request_id={d} from peer={s}{}", .{ request_id, peer_id, node_name });
                        },
                    }
                },
            },
            .failure => |err_payload| {
                switch (ctx_ptr.*) {
                    .status => |status_ctx| {
                        self.logger.warn("Status request to peer {s}{} failed ({d}): {s}", .{
                            status_ctx.peer_id,
                            self.node_registry.getNodeNameFromPeerId(status_ctx.peer_id),
                            err_payload.code,
                            err_payload.message,
                        });
                    },
                    .blocks_by_root => |block_ctx| {
                        self.logger.warn("Blocks-by-root request to peer {s}{} failed ({d}): {s}", .{
                            block_ctx.peer_id,
                            self.node_registry.getNodeNameFromPeerId(block_ctx.peer_id),
                            err_payload.code,
                            err_payload.message,
                        });
                    },
                }
                self.network.finalizePendingRequest(request_id);
            },
            .completed => {
                self.network.finalizePendingRequest(request_id);
            },
        }
    }

    pub fn onReqRespResponse(ptr: *anyopaque, event: *const networks.ReqRespResponseEvent) anyerror!void {
        const self: *Self = @ptrCast(@alignCast(ptr));
        try self.handleReqRespResponse(event);
    }

    pub fn getOnGossipCbHandler(self: *Self) !networks.OnGossipCbHandler {
        return .{
            .ptr = self,
            .onGossipCb = onGossip,
        };
    }

    pub fn onReqRespRequest(ptr: *anyopaque, data: *const networks.ReqRespRequest, responder: networks.ReqRespServerStream) anyerror!void {
        const self: *Self = @ptrCast(@alignCast(ptr));

        switch (data.*) {
            .blocks_by_root => |request| {
                const roots = request.roots.constSlice();

                self.logger.debug(
                    "node-{d}:: Handling blocks_by_root request for {d} roots",
                    .{ self.nodeId, roots.len },
                );

                for (roots) |root| {
                    if (self.chain.db.loadBlock(database.DbBlocksNamespace, root)) |signed_block_value| {
                        var signed_block = signed_block_value;
                        defer signed_block.deinit();

                        var response = networks.ReqRespResponse{ .blocks_by_root = undefined };
                        try types.sszClone(self.allocator, types.SignedBlockWithAttestation, signed_block, &response.blocks_by_root);
                        defer response.deinit();

                        try responder.sendResponse(&response);
                    } else {
                        self.logger.warn(
                            "node-{d}:: Requested block root=0x{s} not found",
                            .{ self.nodeId, std.fmt.fmtSliceHexLower(root[0..]) },
                        );
                    }
                }

                try responder.finish();
            },
            .status => {
                var response = networks.ReqRespResponse{ .status = self.chain.getStatus() };
                try responder.sendResponse(&response);
                try responder.finish();
            },
        }
    }
    pub fn getOnReqRespRequestCbHandler(self: *Self) networks.OnReqRespRequestCbHandler {
        return .{
            .ptr = self,
            .onReqRespRequestCb = onReqRespRequest,
        };
    }

    fn fetchBlockByRoots(
        self: *Self,
        roots: []const types.Root,
        depth: u32,
    ) !void {
        if (roots.len == 0) return;

        // Check if any of the requested blocks are missing
        var missing_roots = std.ArrayList(types.Root).init(self.allocator);
        defer missing_roots.deinit();

        for (roots) |root| {
            if (!self.chain.forkChoice.hasBlock(root)) {
                try missing_roots.append(root);
            }
        }

        if (missing_roots.items.len == 0) return;

        const handler = self.getReqRespResponseHandler();
        const maybe_request = self.network.ensureBlocksByRootRequest(missing_roots.items, depth, handler) catch |err| blk: {
            switch (err) {
                error.NoPeersAvailable => {
                    self.logger.warn(
                        "No peers available to request {d} block(s) by root",
                        .{missing_roots.items.len},
                    );
                },
                else => {
                    self.logger.warn(
                        "Failed to send blocks-by-root request to peer: {any}",
                        .{err},
                    );
                },
            }
            break :blk null;
        };

        if (maybe_request) |request_info| {
            self.logger.debug("Requested {d} block(s) by root from peer {s}{}, request_id={d}", .{
                missing_roots.items.len,
                request_info.peer_id,
                self.node_registry.getNodeNameFromPeerId(request_info.peer_id),
                request_info.request_id,
            });
        }
    }

    pub fn onPeerConnected(ptr: *anyopaque, peer_id: []const u8) !void {
        const self: *Self = @ptrCast(@alignCast(ptr));

        try self.network.connectPeer(peer_id);
        const node_name = self.node_registry.getNodeNameFromPeerId(peer_id);
        self.logger.info("Peer connected: {s}{}, total peers: {d}", .{
            peer_id,
            node_name,
            self.network.getPeerCount(),
        });

        const handler = self.getReqRespResponseHandler();
        const status = self.chain.getStatus();

        const request_id = self.network.sendStatusToPeer(peer_id, status, handler) catch |err| {
            self.logger.warn("Failed to send status request to peer {s}{} {any}", .{
                peer_id,
                self.node_registry.getNodeNameFromPeerId(peer_id),
                err,
            });
            return;
        };

        self.logger.info("Sent status request to peer {s}{}: request_id={d}, head_slot={d}, finalized_slot={d}", .{
            peer_id,
            self.node_registry.getNodeNameFromPeerId(peer_id),
            request_id,
            status.head_slot,
            status.finalized_slot,
        });
    }

    pub fn onPeerDisconnected(ptr: *anyopaque, peer_id: []const u8) !void {
        const self: *Self = @ptrCast(@alignCast(ptr));

        if (self.network.disconnectPeer(peer_id)) {
            self.logger.info("Peer disconnected: {s}{}, total peers: {d}", .{
                peer_id,
                self.node_registry.getNodeNameFromPeerId(peer_id),
                self.network.getPeerCount(),
            });
        }
    }

    pub fn getPeerEventHandler(self: *Self) networks.OnPeerEventCbHandler {
        return .{
            .ptr = self,
            .onPeerConnectedCb = onPeerConnected,
            .onPeerDisconnectedCb = onPeerDisconnected,
        };
    }

    pub fn getOnIntervalCbWrapper(self: *Self) !*OnIntervalCbWrapper {
        // need a stable pointer across threads
        const cb_ptr = try self.allocator.create(OnIntervalCbWrapper);
        cb_ptr.* = .{
            .ptr = self,
            .onIntervalCb = onInterval,
        };

        return cb_ptr;
    }

    pub fn onInterval(ptr: *anyopaque, itime_intervals: isize) !void {
        const self: *Self = @ptrCast(@alignCast(ptr));

        // TODO check & fix why node-n1 is getting two oninterval fires in beam sim
        if (itime_intervals > 0 and itime_intervals <= self.chain.forkChoice.fcStore.time) {
            self.logger.warn("Skipping onInterval for node ad chain is already ahead at time={d} of the misfired interval time={d}", .{
                self.chain.forkChoice.fcStore.time,
                itime_intervals,
            });
            return;
        }

        // till its time to attest atleast for first time don't run onInterval,
        // just print chain status i.e avoid zero slot zero interval block production
        if (itime_intervals < 1) {
            const islot = @divFloor(itime_intervals, constants.INTERVALS_PER_SLOT);
            const interval = @mod(itime_intervals, constants.INTERVALS_PER_SLOT);

            if (interval == 1) {
                self.chain.printSlot(islot, self.network.getPeerCount());
            }
            return;
        }
        const interval: usize = @intCast(itime_intervals);

        self.chain.onInterval(interval) catch |e| {
            self.logger.err("Error ticking chain to time(intervals)={d} err={any}", .{ interval, e });
            // no point going further if chain is not ticked properly
            return e;
        };
        if (self.validator) |*validator| {
            // we also tick validator per interval in case it would
            // need to sync its future duties when its an independent validator
            var validator_output = validator.onInterval(interval) catch |e| {
                self.logger.err("Error ticking validator to time(intervals)={d} err={any}", .{ interval, e });
                return e;
            };

            if (validator_output) |*output| {
                defer output.deinit();
                for (output.gossip_messages.items) |gossip_msg| {

                    // Process based on message type
                    switch (gossip_msg) {
                        .block => |signed_block| {
                            self.publishBlock(signed_block) catch |e| {
                                self.logger.err("Error publishing block from validator: err={any}", .{e});
                                return e;
                            };
                        },
                        .attestation => |signed_attestation| {
                            self.publishAttestation(signed_attestation) catch |e| {
                                self.logger.err("Error publishing attestation from validator: err={any}", .{e});
                                return e;
                            };
                        },
                    }
                }
            }
        }
    }

    pub fn publishBlock(self: *Self, signed_block: types.SignedBlockWithAttestation) !void {
        // 1. publish gossip message
        const gossip_msg = networks.GossipMessage{ .block = signed_block };
        try self.network.publish(&gossip_msg);

        const block = signed_block.message.block;
        self.logger.info("Published block to network: slot={d} proposer={d}{}", .{
            block.slot,
            block.proposer_index,
            self.node_registry.getNodeNameFromValidatorIndex(block.proposer_index),
        });

        // 2. Process locally through chain
        var block_root: [32]u8 = undefined;
        try ssz.hashTreeRoot(types.BeamBlock, signed_block.message.block, &block_root, self.allocator);

        // check if the block has not already been received through the network
        const hasBlock = self.chain.forkChoice.hasBlock(block_root);
        if (!hasBlock) {
            self.logger.info("Seems like block was not locally produced, adding to the chain: slot={d} proposer={d}", .{
                block.slot,
                block.proposer_index,
            });

            const missing_roots = try self.chain.onBlock(signed_block, .{
                .postState = self.chain.states.get(block_root),
                .blockRoot = block_root,
            });
            defer self.allocator.free(missing_roots);

            self.fetchBlockByRoots(missing_roots, 0) catch |err| {
                self.logger.warn("Failed to fetch {d} missing block(s): {any}", .{ missing_roots.len, err });
            };
        } else {
            self.logger.debug("Skip adding produced block to chain as already present: slot={d} proposer={d}", .{
                block.slot,
                block.proposer_index,
            });
        }
    }

    pub fn publishAttestation(self: *Self, signed_attestation: types.SignedAttestation) !void {
        // 1. publish gossip message
        const gossip_msg = networks.GossipMessage{ .attestation = signed_attestation };
        try self.network.publish(&gossip_msg);

        const message = signed_attestation.message;
        const data = message.data;
        self.logger.info("Published attestation to network: slot={d} validator={d}{}", .{
            data.slot,
            message.validator_id,
            self.node_registry.getNodeNameFromValidatorIndex(message.validator_id),
        });

        // 2. Process locally through chain
        return self.chain.onAttestation(signed_attestation);
    }

    pub fn run(self: *Self) !void {
        const handler = try self.getOnGossipCbHandler();
        var topics = [_]networks.GossipTopic{ .block, .attestation };
        try self.network.backend.gossip.subscribe(&topics, handler);

        const peer_handler = self.getPeerEventHandler();
        try self.network.backend.peers.subscribe(peer_handler);

        const req_handler = self.getOnReqRespRequestCbHandler();
        try self.network.backend.reqresp.subscribe(req_handler);

        const chainOnSlot = try self.getOnIntervalCbWrapper();
        try self.clock.subscribeOnSlot(chainOnSlot);
    }
};

const xev = @import("xev");

test "Node peer tracking on connect/disconnect" {
    var arena_allocator = std.heap.ArenaAllocator.init(std.testing.allocator);
    defer arena_allocator.deinit();
    const allocator = arena_allocator.allocator();
    var ctx = try testing.NodeTestContext.init(allocator, .{});
    defer ctx.deinit();

<<<<<<< HEAD
    var mock = try networks.Mock.init(allocator, ctx.loopPtr(), ctx.loggerConfig().logger(.mock));
=======
    var loop = try xev.Loop.init(.{});
    defer loop.deinit();

    var logger_config = zeam_utils.getTestLoggerConfig();

    // Create empty node registry for test - shared between Mock and node
    const test_registry = try allocator.create(NodeNameRegistry);
    defer allocator.destroy(test_registry);
    test_registry.* = NodeNameRegistry.init(allocator);
    defer test_registry.deinit();

    // Create Mock with shared registry instead of null
    var mock = try networks.Mock.init(allocator, &loop, logger_config.logger(.mock), test_registry);
>>>>>>> 9bdc0e20
    defer mock.deinit();

    const backend = mock.getNetworkInterface();

    // Generate pubkeys for validators using testing key manager
    const num_validators = 4;
    const keymanager = @import("@zeam/key-manager");
    var key_manager = try keymanager.getTestKeyManager(allocator, num_validators, 10);
    defer key_manager.deinit();

    const pubkeys = try key_manager.getAllPubkeys(allocator, num_validators);
    defer allocator.free(pubkeys);

    const genesis_config = types.GenesisSpec{
        .genesis_time = 0,
        .validator_pubkeys = pubkeys,
    };

    var anchor_state: types.BeamState = undefined;
    try anchor_state.genGenesisState(allocator, genesis_config);
    defer anchor_state.deinit();

    var tmp_dir = std.testing.tmpDir(.{});
    defer tmp_dir.cleanup();
    const data_dir = try tmp_dir.dir.realpathAlloc(allocator, ".");
    defer allocator.free(data_dir);

    var db = try database.Db.open(allocator, ctx.loggerConfig().logger(.database), data_dir);
    defer db.deinit();

    const spec_name = try allocator.dupe(u8, "zeamdev");
    defer allocator.free(spec_name);

    const chain_config = configs.ChainConfig{
        .id = configs.Chain.custom,
        .genesis = genesis_config,
        .spec = .{
            .preset = params.Preset.minimal,
            .name = spec_name,
        },
    };

    var clock = try clockFactory.Clock.init(allocator, genesis_config.genesis_time, ctx.loopPtr());
    defer clock.deinit(allocator);

    var node: BeamNode = undefined;
    try node.init(allocator, .{
        .config = chain_config,
        .anchorState = &anchor_state,
        .backend = backend,
        .clock = ctx.clockPtr(),
        .validator_ids = null,
        .nodeId = 0,
        .db = db,
        .logger_config = &ctx.logger_config,
        .node_registry = test_registry,
    });
    defer node.deinit();

    try node.run();

    // Verify initial state: 0 peers
    try std.testing.expectEqual(@as(usize, 0), node.network.getPeerCount());

    // Simulate peer connections by manually triggering the event handler
    const peer1_id = "PEE_POW_1";
    const peer2_id = "PEE_POW_2";
    const peer3_id = "PEE_POW_3";

    // Connect peer 1
    try mock.peerEventHandler.onPeerConnected(peer1_id);
    try std.testing.expectEqual(@as(usize, 1), node.network.getPeerCount());

    // Connect peer 2
    try mock.peerEventHandler.onPeerConnected(peer2_id);
    try std.testing.expectEqual(@as(usize, 2), node.network.getPeerCount());

    // Connect peer 3
    try mock.peerEventHandler.onPeerConnected(peer3_id);
    try std.testing.expectEqual(@as(usize, 3), node.network.getPeerCount());

    // Verify peer 1 exists
    try std.testing.expect(node.network.hasPeer(peer1_id));

    // Disconnect peer 2
    try mock.peerEventHandler.onPeerDisconnected(peer2_id);
    try std.testing.expectEqual(@as(usize, 2), node.network.getPeerCount());
    try std.testing.expect(!node.network.hasPeer(peer2_id));

    // Disconnect peer 1
    try mock.peerEventHandler.onPeerDisconnected(peer1_id);
    try std.testing.expectEqual(@as(usize, 1), node.network.getPeerCount());
    try std.testing.expect(!node.network.hasPeer(peer1_id));

    // Verify peer 3 is still connected
    try std.testing.expect(node.network.hasPeer(peer3_id));

    // Disconnect peer 3
    try mock.peerEventHandler.onPeerDisconnected(peer3_id);
    try std.testing.expectEqual(@as(usize, 0), node.network.getPeerCount());
<<<<<<< HEAD
}

test "Node: fetched blocks cache and deduplication" {
    var arena_allocator = std.heap.ArenaAllocator.init(std.testing.allocator);
    defer arena_allocator.deinit();
    const allocator = arena_allocator.allocator();

    var ctx = try testing.NodeTestContext.init(allocator, .{});
    defer ctx.deinit();

    var mock = try networks.Mock.init(allocator, ctx.loopPtr(), ctx.loggerConfig().logger(.mock));
    defer mock.deinit();

    const backend = mock.getNetworkInterface();

    const chain_config = ctx.takeChainConfig();
    const anchor_state = ctx.takeAnchorState();

    const test_registry = try allocator.create(NodeNameRegistry);
    defer allocator.destroy(test_registry);
    test_registry.* = NodeNameRegistry.init(allocator);
    defer test_registry.deinit();

    var node: BeamNode = undefined;
    try node.init(allocator, .{
        .config = chain_config,
        .anchorState = anchor_state,
        .backend = backend,
        .clock = ctx.clockPtr(),
        .validator_ids = null,
        .nodeId = 0,
        .db = ctx.dbInstance(),
        .logger_config = ctx.loggerConfig(),
        .node_registry = test_registry,
    });
    defer node.deinit();

    const root1: types.Root = [_]u8{1} ** 32;
    const root2: types.Root = [_]u8{2} ** 32;
    const root3: types.Root = [_]u8{3} ** 32;

    // Create simple blocks with minimal initialization
    const block1_ptr = try allocator.create(types.SignedBlockWithAttestation);
    block1_ptr.* = .{
        .message = .{
            .block = .{
                .slot = 1,
                .parent_root = [_]u8{0} ** 32,
                .proposer_index = 0,
                .state_root = [_]u8{0} ** 32,
                .body = .{
                    .attestations = try ssz.utils.List(types.Attestation, params.VALIDATOR_REGISTRY_LIMIT).init(allocator),
                },
            },
            .proposer_attestation = .{
                .validator_id = 0,
                .data = .{
                    .slot = 1,
                    .head = .{ .root = [_]u8{0} ** 32, .slot = 0 },
                    .target = .{ .root = [_]u8{0} ** 32, .slot = 0 },
                    .source = .{ .root = [_]u8{0} ** 32, .slot = 0 },
                },
            },
        },
        .signature = try types.BlockSignatures.init(allocator),
    };

    const block2_ptr = try allocator.create(types.SignedBlockWithAttestation);
    block2_ptr.* = .{
        .message = .{
            .block = .{
                .slot = 2,
                .parent_root = root1,
                .proposer_index = 0,
                .state_root = [_]u8{0} ** 32,
                .body = .{
                    .attestations = try ssz.utils.List(types.Attestation, params.VALIDATOR_REGISTRY_LIMIT).init(allocator),
                },
            },
            .proposer_attestation = .{
                .validator_id = 0,
                .data = .{
                    .slot = 2,
                    .head = .{ .root = [_]u8{0} ** 32, .slot = 0 },
                    .target = .{ .root = [_]u8{0} ** 32, .slot = 0 },
                    .source = .{ .root = [_]u8{0} ** 32, .slot = 0 },
                },
            },
        },
        .signature = try types.BlockSignatures.init(allocator),
    };

    // Cache blocks
    try node.network.cacheFetchedBlock(root1, block1_ptr);
    try node.network.cacheFetchedBlock(root2, block2_ptr);

    // Verify they're cached
    try std.testing.expect(node.network.hasFetchedBlock(root1));
    try std.testing.expect(node.network.hasFetchedBlock(root2));

    // Track root3 as pending
    try node.network.trackPendingBlockRoot(root3, 0);

    // Test shouldRequestBlocksByRoot deduplication
    // Should not request already cached or pending blocks
    const cached_and_pending = [_]types.Root{ root1, root2, root3 };
    try std.testing.expect(!node.network.shouldRequestBlocksByRoot(&cached_and_pending));

    // Should request new blocks
    const new_root: types.Root = [_]u8{4} ** 32;
    const with_new = [_]types.Root{new_root};
    try std.testing.expect(node.network.shouldRequestBlocksByRoot(&with_new));
}

test "Node: processCachedDescendants basic flow" {
    var arena_allocator = std.heap.ArenaAllocator.init(std.testing.allocator);
    defer arena_allocator.deinit();
    const allocator = arena_allocator.allocator();

    var ctx = try testing.NodeTestContext.init(allocator, .{});
    defer ctx.deinit();

    var mock = try networks.Mock.init(allocator, ctx.loopPtr(), ctx.loggerConfig().logger(.mock));
    defer mock.deinit();

    const backend = mock.getNetworkInterface();

    const chain_config = ctx.takeChainConfig();
    const anchor_state = ctx.takeAnchorState();
    var mock_chain = try stf.genMockChain(allocator, 3, ctx.genesisConfig());
    defer mock_chain.deinit(allocator);
    try ctx.signBlockWithValidatorKeys(allocator, &mock_chain.blocks[1]);
    try ctx.signBlockWithValidatorKeys(allocator, &mock_chain.blocks[2]);

    const test_registry = try allocator.create(NodeNameRegistry);
    defer allocator.destroy(test_registry);
    test_registry.* = NodeNameRegistry.init(allocator);
    defer test_registry.deinit();

    var node: BeamNode = undefined;
    try node.init(allocator, .{
        .config = chain_config,
        .anchorState = anchor_state,
        .backend = backend,
        .clock = ctx.clockPtr(),
        .validator_ids = null,
        .nodeId = 0,
        .db = ctx.dbInstance(),
        .logger_config = ctx.loggerConfig(),
        .node_registry = test_registry,
    });
    defer node.deinit();

    // Create a chain of blocks: genesis -> block1 -> block2
    // We'll cache block2 (missing block1), then when block1 arrives,
    // processCachedDescendants should process block2. Blocks are generated
    // via the block builder so signatures, state roots, and proposer data are valid.
    const block1 = mock_chain.blocks[1];
    const block2 = mock_chain.blocks[2];
    const block1_root = mock_chain.blockRoots[1];
    const block2_root = mock_chain.blockRoots[2];
    const block1_slot: usize = @intCast(block1.message.block.slot);
    const block2_slot: usize = @intCast(block2.message.block.slot);

    // Cache block2 (which will fail to process because block1 is missing)
    const block2_ptr = try allocator.create(types.SignedBlockWithAttestation);
    try types.sszClone(allocator, types.SignedBlockWithAttestation, block2, block2_ptr);
    try node.network.cacheFetchedBlock(block2_root, block2_ptr);

    // Verify block2 is cached
    try std.testing.expect(node.network.hasFetchedBlock(block2_root));

    // Verify block2 is not in the chain yet
    try std.testing.expect(!node.chain.forkChoice.hasBlock(block2_root));

    // Advance forkchoice time to block1 slot and add block1 to the chain
    try node.chain.forkChoice.onInterval(block1_slot * constants.INTERVALS_PER_SLOT, false);
    const missing_roots1 = try node.chain.onBlock(block1, .{});
    defer allocator.free(missing_roots1);

    // Verify block1 is now in the chain
    try std.testing.expect(node.chain.forkChoice.hasBlock(block1_root));

    // Now call processCachedDescendants with block1_root. This should discover
    // cached block2 as a descendant and process it automatically.
    try node.chain.forkChoice.onInterval(block2_slot * constants.INTERVALS_PER_SLOT, false);
    node.processCachedDescendants(block1_root);

    // Verify block2 was removed from cache because it was successfully processed
    try std.testing.expect(!node.network.hasFetchedBlock(block2_root));

    // Verify block2 is now in the chain
    try std.testing.expect(node.chain.forkChoice.hasBlock(block2_root));
=======

    // Process pending async operations (status request timer callbacks and their responses)
    var iterations: u32 = 0;
    while (iterations < 5) : (iterations += 1) {
        std.time.sleep(2 * std.time.ns_per_ms); // Wait 2ms for timers to fire
        try loop.run(.until_done);
    }
>>>>>>> 9bdc0e20
}<|MERGE_RESOLUTION|>--- conflicted
+++ resolved
@@ -718,23 +718,13 @@
     var ctx = try testing.NodeTestContext.init(allocator, .{});
     defer ctx.deinit();
 
-<<<<<<< HEAD
-    var mock = try networks.Mock.init(allocator, ctx.loopPtr(), ctx.loggerConfig().logger(.mock));
-=======
-    var loop = try xev.Loop.init(.{});
-    defer loop.deinit();
-
-    var logger_config = zeam_utils.getTestLoggerConfig();
-
     // Create empty node registry for test - shared between Mock and node
     const test_registry = try allocator.create(NodeNameRegistry);
     defer allocator.destroy(test_registry);
     test_registry.* = NodeNameRegistry.init(allocator);
     defer test_registry.deinit();
 
-    // Create Mock with shared registry instead of null
-    var mock = try networks.Mock.init(allocator, &loop, logger_config.logger(.mock), test_registry);
->>>>>>> 9bdc0e20
+    var mock = try networks.Mock.init(allocator, ctx.loopPtr(), ctx.loggerConfig().logger(.mock), test_registry);
     defer mock.deinit();
 
     const backend = mock.getNetworkInterface();
@@ -835,7 +825,13 @@
     // Disconnect peer 3
     try mock.peerEventHandler.onPeerDisconnected(peer3_id);
     try std.testing.expectEqual(@as(usize, 0), node.network.getPeerCount());
-<<<<<<< HEAD
+
+    // Process pending async operations (status request timer callbacks and their responses)
+    var iterations: u32 = 0;
+    while (iterations < 5) : (iterations += 1) {
+        std.time.sleep(2 * std.time.ns_per_ms); // Wait 2ms for timers to fire
+        try loop.run(.until_done);
+    }
 }
 
 test "Node: fetched blocks cache and deduplication" {
@@ -1029,13 +1025,4 @@
 
     // Verify block2 is now in the chain
     try std.testing.expect(node.chain.forkChoice.hasBlock(block2_root));
-=======
-
-    // Process pending async operations (status request timer callbacks and their responses)
-    var iterations: u32 = 0;
-    while (iterations < 5) : (iterations += 1) {
-        std.time.sleep(2 * std.time.ns_per_ms); // Wait 2ms for timers to fire
-        try loop.run(.until_done);
-    }
->>>>>>> 9bdc0e20
 }