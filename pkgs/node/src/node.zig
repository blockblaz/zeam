const std = @import("std");
const Allocator = std.mem.Allocator;

pub const database = @import("@zeam/database");
const params = @import("@zeam/params");
const types = @import("@zeam/types");
const configs = @import("@zeam/configs");
const networks = @import("@zeam/network");
const zeam_utils = @import("@zeam/utils");
const ssz = @import("ssz");

const utils = @import("./utils.zig");
const OnIntervalCbWrapper = utils.OnIntervalCbWrapper;

pub const chainFactory = @import("./chain.zig");
pub const clockFactory = @import("./clock.zig");
pub const networkFactory = @import("./network.zig");
pub const validatorClient = @import("./validator_client.zig");
const constants = @import("./constants.zig");

const BlockByRootContext = networkFactory.BlockByRootContext;

const NodeOpts = struct {
    config: configs.ChainConfig,
    anchorState: *types.BeamState,
    backend: networks.NetworkInterface,
    clock: *clockFactory.Clock,
    validator_ids: ?[]usize = null,
    nodeId: u32 = 0,
    db: database.Db,
    logger_config: *zeam_utils.ZeamLoggerConfig,
};

pub const BeamNode = struct {
    allocator: Allocator,
    clock: *clockFactory.Clock,
    chain: *chainFactory.BeamChain,
    network: networkFactory.Network,
    validator: ?validatorClient.ValidatorClient = null,
    nodeId: u32,
    logger: zeam_utils.ModuleLogger,

    const Self = @This();
    pub fn init(self: *Self, allocator: Allocator, opts: NodeOpts) !void {
        var validator: ?validatorClient.ValidatorClient = null;

        var network = try networkFactory.Network.init(allocator, opts.backend);
        var network_init_cleanup = true;
        errdefer if (network_init_cleanup) network.deinit();

        const chain = try allocator.create(chainFactory.BeamChain);
        errdefer allocator.destroy(chain);

        chain.* = try chainFactory.BeamChain.init(
            allocator,
            chainFactory.ChainOpts{
                .config = opts.config,
                .anchorState = opts.anchorState,
                .nodeId = opts.nodeId,
                .db = opts.db,
                .logger_config = opts.logger_config,
            },
            network.connected_peers,
        );
        errdefer {
            chain.deinit();
            allocator.destroy(chain);
        }
        if (opts.validator_ids) |ids| {
            validator = validatorClient.ValidatorClient.init(allocator, opts.config, .{ .ids = ids, .chain = chain, .network = network, .logger = opts.logger_config.logger(.validator) });
            chain.registerValidatorIds(ids);
        }

        self.* = Self{
            .allocator = allocator,
            .clock = opts.clock,
            .chain = chain,
            .network = network,
            .validator = validator,
            .nodeId = opts.nodeId,
            .logger = opts.logger_config.logger(.node),
        };

        network_init_cleanup = false;
    }

    pub fn deinit(self: *Self) void {
        self.network.deinit();
        self.chain.deinit();
        self.allocator.destroy(self.chain);
    }

    pub fn onGossip(ptr: *anyopaque, data: *const networks.GossipMessage) anyerror!void {
        const self: *Self = @ptrCast(@alignCast(ptr));

        switch (data.*) {
            .block => |signed_block| {
                const parent_root = signed_block.message.block.parent_root;
                if (!self.chain.forkChoice.hasBlock(parent_root)) {
                    const roots = [_]types.Root{parent_root};
                    self.fetchBlockByRoots(&roots) catch |err| {
                        self.logger.warn("Failed to fetch block by root: {any}", .{err});
                    };
                }

                var block_root: types.Root = undefined;
                if (ssz.hashTreeRoot(types.BeamBlock, signed_block.message.block, &block_root, self.allocator)) |_| {
                    _ = self.network.removePendingBlockRoot(block_root);
                } else |err| {
                    self.logger.warn("Failed to compute block root for incoming gossip block: {any}", .{err});
                }
            },
            .attestation => {},
        }

        try self.chain.onGossip(data);
    }

    fn getReqRespResponseHandler(self: *Self) networks.OnReqRespResponseCbHandler {
        return .{
            .ptr = self,
            .onReqRespResponseCb = onReqRespResponse,
        };
    }

    fn processBlockByRootChunk(self: *Self, block_ctx: *const BlockByRootContext, signed_block: *const types.SignedBlockWithAttestation) void {
        var block_root: types.Root = undefined;
        if (ssz.hashTreeRoot(types.BeamBlock, signed_block.message.block, &block_root, self.allocator)) |_| {
            const removed = self.network.removePendingBlockRoot(block_root);
            if (!removed) {
                self.logger.warn(
                    "Received unexpected block root 0x{s} from peer {s}",
                    .{ std.fmt.fmtSliceHexLower(block_root[0..]), block_ctx.peer_id },
                );
            }

<<<<<<< HEAD
            const missing_roots = self.chain.onBlock(block.*, .{}) catch |err| {
=======
            self.chain.onBlock(signed_block.*, .{}) catch |err| {
>>>>>>> 01736b0d
                self.logger.warn(
                    "Failed to import block fetched via RPC 0x{s} from peer {s}: {any}",
                    .{ std.fmt.fmtSliceHexLower(block_root[0..]), block_ctx.peer_id, err },
                );
                return;
            };
            defer self.allocator.free(missing_roots);

            self.fetchBlockByRoots(missing_roots) catch |err| {
                self.logger.warn("Failed to fetch {d} missing block(s): {any}", .{ missing_roots.len, err });
            };
        } else |err| {
            self.logger.warn("Failed to compute block root from RPC response: {any}", .{err});
        }
    }

    fn handleReqRespResponse(self: *Self, event: *const networks.ReqRespResponseEvent) void {
        const request_id = event.request_id;
        const ctx_ptr = self.network.getPendingRequestPtr(request_id) orelse {
            self.logger.warn("Received RPC response for unknown request_id={d}", .{request_id});
            return;
        };

        switch (event.payload) {
            .success => |resp| switch (resp) {
                .status => |status_resp| {
                    switch (ctx_ptr.*) {
                        .status => |*status_ctx| {
                            self.logger.info(
                                "Received status response from peer {s}: head_slot={d}, finalized_slot={d}",
                                .{ status_ctx.peer_id, status_resp.head_slot, status_resp.finalized_slot },
                            );
                            if (!self.network.setPeerLatestStatus(status_ctx.peer_id, status_resp)) {
                                self.logger.warn(
                                    "Status response received for unknown peer {s}",
                                    .{status_ctx.peer_id},
                                );
                            }
                        },
                        else => {
                            self.logger.warn("Status response did not match tracked request_id={d}", .{request_id});
                        },
                    }
                },
                .blocks_by_root => |block_resp| {
                    switch (ctx_ptr.*) {
                        .blocks_by_root => |*block_ctx| {
                            self.logger.info(
                                "Received blocks-by-root chunk from peer {s}",
                                .{block_ctx.peer_id},
                            );

                            self.processBlockByRootChunk(block_ctx, &block_resp);
                        },
                        else => {
                            self.logger.warn("Blocks-by-root response did not match tracked request_id={d}", .{request_id});
                        },
                    }
                },
            },
            .failure => |err_payload| {
                switch (ctx_ptr.*) {
                    .status => |status_ctx| {
                        self.logger.warn(
                            "Status request to peer {s} failed ({d}): {s}",
                            .{ status_ctx.peer_id, err_payload.code, err_payload.message },
                        );
                    },
                    .blocks_by_root => |block_ctx| {
                        self.logger.warn(
                            "Blocks-by-root request to peer {s} failed ({d}): {s}",
                            .{ block_ctx.peer_id, err_payload.code, err_payload.message },
                        );
                    },
                }
                self.network.finalizePendingRequest(request_id);
            },
            .completed => {
                self.network.finalizePendingRequest(request_id);
            },
        }
    }

    pub fn onReqRespResponse(ptr: *anyopaque, event: *const networks.ReqRespResponseEvent) anyerror!void {
        const self: *Self = @ptrCast(@alignCast(ptr));
        self.handleReqRespResponse(event);
    }

    pub fn getOnGossipCbHandler(self: *Self) !networks.OnGossipCbHandler {
        return .{
            .ptr = self,
            .onGossipCb = onGossip,
        };
    }

    pub fn onReqRespRequest(ptr: *anyopaque, data: *const networks.ReqRespRequest, responder: networks.ReqRespServerStream) anyerror!void {
        const self: *Self = @ptrCast(@alignCast(ptr));

        switch (data.*) {
            .blocks_by_root => |request| {
                const roots = request.roots.constSlice();

                self.logger.debug(
                    "node-{d}:: Handling blocks_by_root request for {d} roots",
                    .{ self.nodeId, roots.len },
                );

                for (roots) |root| {
                    if (self.chain.db.loadBlock(database.DbBlocksNamespace, root)) |signed_block_value| {
                        var signed_block = signed_block_value;
                        defer signed_block.deinit();

                        var response = networks.ReqRespResponse{ .blocks_by_root = undefined };
                        try types.sszClone(self.allocator, types.SignedBlockWithAttestation, signed_block, &response.blocks_by_root);
                        defer response.deinit();

                        try responder.sendResponse(&response);
                    } else {
                        self.logger.warn(
                            "node-{d}:: Requested block root=0x{s} not found",
                            .{ self.nodeId, std.fmt.fmtSliceHexLower(root[0..]) },
                        );
                    }
                }

                try responder.finish();
            },
            .status => {
                var response = networks.ReqRespResponse{ .status = self.chain.getStatus() };
                try responder.sendResponse(&response);
                try responder.finish();
            },
        }
    }
    pub fn getOnReqRespRequestCbHandler(self: *Self) networks.OnReqRespRequestCbHandler {
        return .{
            .ptr = self,
            .onReqRespRequestCb = onReqRespRequest,
        };
    }

    fn fetchBlockByRoots(
        self: *Self,
        roots: []const types.Root,
    ) !void {
        if (roots.len == 0) return;

        // Check if any of the requested blocks are missing
        var missing_roots = std.ArrayList(types.Root).init(self.allocator);
        defer missing_roots.deinit();

        for (roots) |root| {
            if (!self.chain.forkChoice.hasBlock(root)) {
                try missing_roots.append(root);
            }
        }

        if (missing_roots.items.len == 0) return;

        const handler = self.getReqRespResponseHandler();
        const maybe_request = self.network.ensureBlocksByRootRequest(missing_roots.items, handler) catch |err| blk: {
            switch (err) {
                error.NoPeersAvailable => {
                    self.logger.warn(
                        "No peers available to request {d} block(s) by root",
                        .{missing_roots.items.len},
                    );
                },
                else => {
                    self.logger.warn(
                        "Failed to send blocks-by-root request to peer: {any}",
                        .{err},
                    );
                },
            }
            break :blk null;
        };

        if (maybe_request) |request_info| {
            self.logger.debug(
                "Requested {d} block(s) by root from peer {s}, request_id={d}",
                .{ missing_roots.items.len, request_info.peer_id, request_info.request_id },
            );
        }
    }

    pub fn onPeerConnected(ptr: *anyopaque, peer_id: []const u8) !void {
        const self: *Self = @ptrCast(@alignCast(ptr));

        try self.network.connectPeer(peer_id);
        self.logger.info("Peer connected: {s}, total peers: {d}", .{ peer_id, self.network.getPeerCount() });

        const handler = self.getReqRespResponseHandler();
        const status = self.chain.getStatus();

        const request_id = self.network.sendStatusToPeer(peer_id, status, handler) catch |err| {
            self.logger.warn("Failed to send status request to peer {s}: {any}", .{ peer_id, err });
            return;
        };

        self.logger.info(
            "Sent status request to peer {s}: request_id={d}, head_slot={d}, finalized_slot={d}",
            .{ peer_id, request_id, status.head_slot, status.finalized_slot },
        );
    }

    pub fn onPeerDisconnected(ptr: *anyopaque, peer_id: []const u8) !void {
        const self: *Self = @ptrCast(@alignCast(ptr));

        if (self.network.disconnectPeer(peer_id)) {
            self.logger.info("Peer disconnected: {s}, total peers: {d}", .{ peer_id, self.network.getPeerCount() });
        }
    }

    pub fn getPeerEventHandler(self: *Self) networks.OnPeerEventCbHandler {
        return .{
            .ptr = self,
            .onPeerConnectedCb = onPeerConnected,
            .onPeerDisconnectedCb = onPeerDisconnected,
        };
    }

    pub fn getOnIntervalCbWrapper(self: *Self) !*OnIntervalCbWrapper {
        // need a stable pointer across threads
        const cb_ptr = try self.allocator.create(OnIntervalCbWrapper);
        cb_ptr.* = .{
            .ptr = self,
            .onIntervalCb = onInterval,
        };

        return cb_ptr;
    }

    pub fn onInterval(ptr: *anyopaque, itime_intervals: isize) !void {
        const self: *Self = @ptrCast(@alignCast(ptr));

        // till its time to attest atleast for first time don't run onInterval,
        // just print chain status i.e avoid zero slot zero interval block production
        if (itime_intervals < 1) {
            const islot = @divFloor(itime_intervals, constants.INTERVALS_PER_SLOT);
            const interval = @mod(itime_intervals, constants.INTERVALS_PER_SLOT);

            if (interval == 1) {
                self.chain.printSlot(islot, self.network.getPeerCount());
            }
            return;
        }
        const interval: usize = @intCast(itime_intervals);

        self.chain.onInterval(interval) catch |e| {
            self.logger.err("Error ticking chain to time(intervals)={d} err={any}", .{ interval, e });
            // no point going further if chain is not ticked properly
            return e;
        };
        if (self.validator) |*validator| {
            // we also tick validator per interval in case it would
            // need to sync its future duties when its an independent validator
            const validator_output = validator.onInterval(interval) catch |e| {
                self.logger.err("Error ticking validator to time(intervals)={d} err={any}", .{ interval, e });
                return e;
            };

            if (validator_output) |output| {
                var mutable_output = output;
                defer mutable_output.deinit();
                for (mutable_output.gossip_messages.items) |gossip_msg| {

                    // Process based on message type
                    switch (gossip_msg) {
                        .block => |signed_block| {
                            self.publishBlock(signed_block) catch |e| {
                                self.logger.err("Error publishing block from validator: err={any}", .{e});
                                return e;
                            };
                        },
                        .attestation => |signed_attestation| {
                            self.publishAttestation(signed_attestation) catch |e| {
                                self.logger.err("Error publishing attestation from validator: err={any}", .{e});
                                return e;
                            };
                        },
                    }
                }
            }
        }
    }

    pub fn publishBlock(self: *Self, signed_block: types.SignedBlockWithAttestation) !void {
        // 1. publish gossip message
        const gossip_msg = networks.GossipMessage{ .block = signed_block };
        try self.network.publish(&gossip_msg);

        const block = signed_block.message.block;

        self.logger.info("Published block to network: slot={d} proposer={d}", .{
            block.slot,
            block.proposer_index,
        });

        // 2. Process locally through chain
        var block_root: [32]u8 = undefined;
        try ssz.hashTreeRoot(types.BeamBlock, signed_block.message.block, &block_root, self.allocator);

        // check if the block has not already been received through the network
        const hasBlock = self.chain.forkChoice.hasBlock(block_root);
        if (!hasBlock) {
<<<<<<< HEAD
            const missing_roots = try self.chain.onBlock(signed_block, .{
=======
            self.logger.info("Seems like block was not locally produced, adding to the chain: slot={d} proposer={d}", .{
                block.slot,
                block.proposer_index,
            });
            try self.chain.onBlock(signed_block, .{
>>>>>>> 01736b0d
                .postState = self.chain.states.get(block_root),
                .blockRoot = block_root,
            });
            defer self.allocator.free(missing_roots);

            self.fetchBlockByRoots(missing_roots) catch |err| {
                self.logger.warn("Failed to fetch {d} missing block(s): {any}", .{ missing_roots.len, err });
            };
        } else {
            self.logger.debug("Skip adding produced block to chain as already present: slot={d} proposer={d}", .{
                block.slot,
                block.proposer_index,
            });
        }
    }

    pub fn publishAttestation(self: *Self, signed_attestation: types.SignedAttestation) !void {
        // 1. publish gossip message
        const gossip_msg = networks.GossipMessage{ .attestation = signed_attestation };
        try self.network.publish(&gossip_msg);

        const message = signed_attestation.message;
        const data = message.data;
        self.logger.info("Published attestation to network: slot={d} validator={d}", .{
            data.slot,
            message.validator_id,
        });

        // 2. Process locally through chain
        return self.chain.onAttestation(signed_attestation);
    }

    pub fn run(self: *Self) !void {
        const handler = try self.getOnGossipCbHandler();
        var topics = [_]networks.GossipTopic{ .block, .attestation };
        try self.network.backend.gossip.subscribe(&topics, handler);

        const peer_handler = self.getPeerEventHandler();
        try self.network.backend.peers.subscribe(peer_handler);

        const req_handler = self.getOnReqRespRequestCbHandler();
        try self.network.backend.reqresp.subscribe(req_handler);

        const chainOnSlot = try self.getOnIntervalCbWrapper();
        try self.clock.subscribeOnSlot(chainOnSlot);
    }
};

const xev = @import("xev");

test "Node peer tracking on connect/disconnect" {
    var arena_allocator = std.heap.ArenaAllocator.init(std.testing.allocator);
    defer arena_allocator.deinit();
    const allocator = arena_allocator.allocator();

    var loop = try xev.Loop.init(.{});
    defer loop.deinit();

    var logger_config = zeam_utils.getTestLoggerConfig();
    var mock = try networks.Mock.init(allocator, &loop, logger_config.logger(.mock));
    defer mock.deinit();

    const backend = mock.getNetworkInterface();

    const genesis_config = types.GenesisSpec{
        .genesis_time = 0,
        .num_validators = 4,
    };

    var anchor_state: types.BeamState = undefined;
    try anchor_state.genGenesisState(allocator, genesis_config);
    defer anchor_state.deinit();

    var tmp_dir = std.testing.tmpDir(.{});
    defer tmp_dir.cleanup();
    const data_dir = try tmp_dir.dir.realpathAlloc(allocator, ".");
    defer allocator.free(data_dir);

    var db = try database.Db.open(allocator, logger_config.logger(.database), data_dir);
    defer db.deinit();

    const spec_name = try allocator.dupe(u8, "zeamdev");
    defer allocator.free(spec_name);

    const chain_config = configs.ChainConfig{
        .id = configs.Chain.custom,
        .genesis = genesis_config,
        .spec = .{
            .preset = params.Preset.minimal,
            .name = spec_name,
        },
    };

    var clock = try clockFactory.Clock.init(allocator, genesis_config.genesis_time, &loop);
    defer clock.deinit(allocator);

    var node: BeamNode = undefined;
    try node.init(allocator, .{
        .config = chain_config,
        .anchorState = &anchor_state,
        .backend = backend,
        .clock = &clock,
        .validator_ids = null,
        .nodeId = 0,
        .db = db,
        .logger_config = &logger_config,
    });
    defer node.deinit();

    try node.run();

    // Verify initial state: 0 peers
    try std.testing.expectEqual(@as(usize, 0), node.network.getPeerCount());

    // Simulate peer connections by manually triggering the event handler
    const peer1_id = "PEE_POW_1";
    const peer2_id = "PEE_POW_2";
    const peer3_id = "PEE_POW_3";

    // Connect peer 1
    try mock.peerEventHandler.onPeerConnected(peer1_id);
    try std.testing.expectEqual(@as(usize, 1), node.network.getPeerCount());

    // Connect peer 2
    try mock.peerEventHandler.onPeerConnected(peer2_id);
    try std.testing.expectEqual(@as(usize, 2), node.network.getPeerCount());

    // Connect peer 3
    try mock.peerEventHandler.onPeerConnected(peer3_id);
    try std.testing.expectEqual(@as(usize, 3), node.network.getPeerCount());

    // Verify peer 1 exists
    try std.testing.expect(node.network.hasPeer(peer1_id));

    // Disconnect peer 2
    try mock.peerEventHandler.onPeerDisconnected(peer2_id);
    try std.testing.expectEqual(@as(usize, 2), node.network.getPeerCount());
    try std.testing.expect(!node.network.hasPeer(peer2_id));

    // Disconnect peer 1
    try mock.peerEventHandler.onPeerDisconnected(peer1_id);
    try std.testing.expectEqual(@as(usize, 1), node.network.getPeerCount());
    try std.testing.expect(!node.network.hasPeer(peer1_id));

    // Verify peer 3 is still connected
    try std.testing.expect(node.network.hasPeer(peer3_id));

    // Disconnect peer 3
    try mock.peerEventHandler.onPeerDisconnected(peer3_id);
    try std.testing.expectEqual(@as(usize, 0), node.network.getPeerCount());
}<|MERGE_RESOLUTION|>--- conflicted
+++ resolved
@@ -134,11 +134,7 @@
                 );
             }
 
-<<<<<<< HEAD
-            const missing_roots = self.chain.onBlock(block.*, .{}) catch |err| {
-=======
-            self.chain.onBlock(signed_block.*, .{}) catch |err| {
->>>>>>> 01736b0d
+            const missing_roots = self.chain.onBlock(signed_block.*, .{}) catch |err| {
                 self.logger.warn(
                     "Failed to import block fetched via RPC 0x{s} from peer {s}: {any}",
                     .{ std.fmt.fmtSliceHexLower(block_root[0..]), block_ctx.peer_id, err },
@@ -445,15 +441,12 @@
         // check if the block has not already been received through the network
         const hasBlock = self.chain.forkChoice.hasBlock(block_root);
         if (!hasBlock) {
-<<<<<<< HEAD
-            const missing_roots = try self.chain.onBlock(signed_block, .{
-=======
             self.logger.info("Seems like block was not locally produced, adding to the chain: slot={d} proposer={d}", .{
                 block.slot,
                 block.proposer_index,
             });
-            try self.chain.onBlock(signed_block, .{
->>>>>>> 01736b0d
+
+            const missing_roots = try self.chain.onBlock(signed_block, .{
                 .postState = self.chain.states.get(block_root),
                 .blockRoot = block_root,
             });
