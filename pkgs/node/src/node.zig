--- conflicted
+++ resolved
@@ -397,11 +397,7 @@
             const interval = @mod(itime_intervals, constants.INTERVALS_PER_SLOT);
 
             if (interval == 1) {
-<<<<<<< HEAD
-                self.chain.printSlot(islot, null, self.connected_peers.count());
-=======
-                self.chain.printSlot(islot, self.network.getPeerCount());
->>>>>>> 92981c24
+                self.chain.printSlot(islot, null, self.network.getPeerCount());
             }
             return;
         }
