const ssz = @import("ssz");
const std = @import("std");
const Allocator = std.mem.Allocator;

const types = @import("@zeam/types");

const utils = @import("./utils.zig");
pub usingnamespace utils;
const zeam_utils = @import("@zeam/utils");

const transition = @import("./transition.zig");

pub const apply_transition = transition.apply_transition;
pub const apply_raw_block = transition.apply_raw_block;
pub const StateTransitionError = transition.StateTransitionError;
pub const StateTransitionOpts = transition.StateTransitionOpts;
pub const is_justifiable_slot = transition.is_justifiable_slot;
pub const verify_signatures = transition.verify_signatures;

const mockImport = @import("./mock.zig");
pub const genMockChain = mockImport.genMockChain;

test "ssz import" {
    const data: u16 = 0x5566;
    const serialized_data = [_]u8{ 0x66, 0x55 };
    var list = std.ArrayList(u8).init(std.testing.allocator);
    defer list.deinit();

    try ssz.serialize(u16, data, &list);
    try std.testing.expect(std.mem.eql(u8, list.items, serialized_data[0..]));
}

test "apply transition on mocked chain" {
    // 1. setup genesis config
    const test_config = types.GenesisSpec{
        .genesis_time = 1234,
        .num_validators = 4,
    };

    var arena_allocator = std.heap.ArenaAllocator.init(std.testing.allocator);
    defer arena_allocator.deinit();
    const allocator = arena_allocator.allocator();

    const mock_chain = try genMockChain(allocator, 5, test_config);
    try std.testing.expect(mock_chain.blocks.len == 5);

<<<<<<< HEAD
    var logger = zeam_utils.getTestLogger();
=======
    var logger = zeam_utils.getLogger(.info, null);
>>>>>>> 2a5d6a70

    // starting beam state
    var beam_state = mock_chain.genesis_state;
    // block 0 is genesis so we have to apply block 1 onwards
    for (1..mock_chain.blocks.len) |i| {
        // this is a signed block
        const block = mock_chain.blocks[i];
        try apply_transition(allocator, &beam_state, block, .{ .logger = &logger });
    }

    // check the post state root to be equal to block2's stateroot
    // this is reduant though because apply_transition already checks this for each block's state root
    var post_state_root: [32]u8 = undefined;
    try ssz.hashTreeRoot(types.BeamState, beam_state, &post_state_root, allocator);
    try std.testing.expect(std.mem.eql(u8, &post_state_root, &mock_chain.blocks[mock_chain.blocks.len - 1].message.state_root));
}

test "genStateBlockHeader" {
    // 1. setup genesis config
    const test_config = types.GenesisSpec{
        .genesis_time = 1234,
        .num_validators = 4,
    };

    var arena_allocator = std.heap.ArenaAllocator.init(std.testing.allocator);
    defer arena_allocator.deinit();
    const allocator = arena_allocator.allocator();

    const mock_chain = try genMockChain(allocator, 2, test_config);
<<<<<<< HEAD
    var logger = zeam_utils.getTestLogger();
=======
    var logger = zeam_utils.getLogger(.info, null);
>>>>>>> 2a5d6a70

    var beam_state = mock_chain.genesis_state;
    for (0..mock_chain.blocks.len) |i| {
        // get applied block
        const applied_block = mock_chain.blocks[i];
        var applied_block_root: types.Root = undefined;
        try ssz.hashTreeRoot(types.BeamBlock, applied_block.message, &applied_block_root, allocator);

        const state_block_header = try utils.genStateBlockHeader(allocator, beam_state);
        var state_block_header_root: types.Root = undefined;
        try ssz.hashTreeRoot(types.BeamBlockHeader, state_block_header, &state_block_header_root, allocator);

        try std.testing.expect(std.mem.eql(u8, &applied_block_root, &state_block_header_root));

        if (i < mock_chain.blocks.len - 1) {
            // apply the next block
            const block = mock_chain.blocks[i + 1];
            try apply_transition(allocator, &beam_state, block, .{ .logger = &logger });
        }
    }
}<|MERGE_RESOLUTION|>--- conflicted
+++ resolved
@@ -44,11 +44,7 @@
     const mock_chain = try genMockChain(allocator, 5, test_config);
     try std.testing.expect(mock_chain.blocks.len == 5);
 
-<<<<<<< HEAD
     var logger = zeam_utils.getTestLogger();
-=======
-    var logger = zeam_utils.getLogger(.info, null);
->>>>>>> 2a5d6a70
 
     // starting beam state
     var beam_state = mock_chain.genesis_state;
@@ -78,11 +74,7 @@
     const allocator = arena_allocator.allocator();
 
     const mock_chain = try genMockChain(allocator, 2, test_config);
-<<<<<<< HEAD
     var logger = zeam_utils.getTestLogger();
-=======
-    var logger = zeam_utils.getLogger(.info, null);
->>>>>>> 2a5d6a70
 
     var beam_state = mock_chain.genesis_state;
     for (0..mock_chain.blocks.len) |i| {
