--- conflicted
+++ resolved
@@ -28,23 +28,11 @@
 }
 
 test "apply transition on mocked chain" {
-<<<<<<< HEAD
-    // 1. setup genesis config
-    const test_config = types.GenesisSpec{
-        .genesis_time = 1234,
-    };
-
-=======
->>>>>>> 14dedb7e
     var arena_allocator = std.heap.ArenaAllocator.init(std.testing.allocator);
     defer arena_allocator.deinit();
     const allocator = arena_allocator.allocator();
 
-<<<<<<< HEAD
-    const mock_chain = try genMockChain(allocator, 5, test_config, 4);
-=======
     const mock_chain = try genMockChain(allocator, 5, null);
->>>>>>> 14dedb7e
     try std.testing.expect(mock_chain.blocks.len == 5);
 
     var zeam_logger_config = zeam_utils.getTestLoggerConfig();
@@ -71,23 +59,11 @@
 }
 
 test "genStateBlockHeader" {
-<<<<<<< HEAD
-    // 1. setup genesis config
-    const test_config = types.GenesisSpec{
-        .genesis_time = 1234,
-    };
-
-=======
->>>>>>> 14dedb7e
     var arena_allocator = std.heap.ArenaAllocator.init(std.testing.allocator);
     defer arena_allocator.deinit();
     const allocator = arena_allocator.allocator();
 
-<<<<<<< HEAD
-    const mock_chain = try genMockChain(allocator, 2, test_config, 4);
-=======
     const mock_chain = try genMockChain(allocator, 2, null);
->>>>>>> 14dedb7e
     var zeam_logger_config = zeam_utils.getTestLoggerConfig();
     const module_logger = zeam_logger_config.logger(.state_transition);
 
