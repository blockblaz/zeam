const ssz = @import("ssz");
const std = @import("std");
const Allocator = std.mem.Allocator;

const params = @import("@zeam/params");
const types = @import("@zeam/types");
const zeam_utils = @import("@zeam/utils");
const keymanager = @import("@zeam/key-manager");

const transition = @import("./transition.zig");

const MockChainData = struct {
    genesis_config: types.GenesisSpec,
    genesis_state: types.BeamState,
    blocks: []types.SignedBlockWithAttestation,
    blockRoots: []types.Root,
    // what should be justified and finalzied post each of these blocks
    latestJustified: []types.Checkpoint,
    latestFinalized: []types.Checkpoint,
    latestHead: []types.Checkpoint,
    // did justification/finalization happen
    justification: []bool,
    finalization: []bool,

    pub fn deinit(self: *MockChainData, allocator: Allocator) void {
        self.genesis_state.deinit();
        for (self.blocks) |*b| {
            b.deinit();
        }
        allocator.free(self.blocks);
        allocator.free(self.blockRoots);
        allocator.free(self.latestJustified);
        allocator.free(self.latestFinalized);
        allocator.free(self.latestHead);
        allocator.free(self.justification);
        allocator.free(self.finalization);
    }
};

<<<<<<< HEAD
pub fn genMockChain(
    allocator: Allocator,
    numBlocks: usize,
    from_genesis: ?types.GenesisSpec,
    num_validators_override: ?usize,
) !MockChainData {
    const genesis_config = from_genesis orelse types.GenesisSpec{
        .genesis_time = 1234,
    };
=======
pub fn genMockChain(allocator: Allocator, numBlocks: usize, from_genesis: ?types.GenesisSpec) !MockChainData {
    // Determine num_validators early
    const num_validators: usize = if (from_genesis) |gen| @intCast(gen.numValidators()) else 4;
    std.debug.assert(num_validators > 0); // A chain must have at least one validator.

    // Init key_manager ONCE for entire function (used for genesis AND signing later)
    var key_manager = try keymanager.getTestKeyManager(allocator, num_validators, numBlocks);
    defer key_manager.deinit();

    var genesis_config: types.GenesisSpec = undefined;
    var should_free_genesis = false;

    if (from_genesis) |gen| {
        genesis_config = gen;
    } else {
        // Generate pubkeys from key_manager
        const pubkeys = try key_manager.getAllPubkeys(allocator, num_validators);
        errdefer allocator.free(pubkeys);

        genesis_config = types.GenesisSpec{
            .genesis_time = 1234,
            .validator_pubkeys = pubkeys,
        };
        should_free_genesis = true;
    }
    defer if (should_free_genesis) allocator.free(genesis_config.validator_pubkeys);
>>>>>>> 14dedb7e

    const requested_validator_count: usize = num_validators_override orelse 4;
    if (requested_validator_count < 4) {
        return error.InvalidValidatorCount;
    }
    var validators = try types.Validators.init(allocator);
    defer validators.deinit();
    for (0..requested_validator_count) |_| {
        try validators.append(.{ .pubkey = [_]u8{0} ** 52 });
    }

    var genesis_state: types.BeamState = undefined;
    try genesis_state.genGenesisState(allocator, genesis_config, validators);
    errdefer genesis_state.deinit();
    var blockList = std.ArrayList(types.SignedBlockWithAttestation).init(allocator);
    var blockRootList = std.ArrayList(types.Root).init(allocator);

    var justificationCPList = std.ArrayList(types.Checkpoint).init(allocator);
    var justificationList = std.ArrayList(bool).init(allocator);

    var finalizationCPList = std.ArrayList(types.Checkpoint).init(allocator);
    var finalizationList = std.ArrayList(bool).init(allocator);

    var headList = std.ArrayList(types.Checkpoint).init(allocator);

    // figure out a way to clone genesis_state
    var beam_state: types.BeamState = undefined;
    try beam_state.genGenesisState(allocator, genesis_config, validators);
    defer beam_state.deinit();

    const validator_count = beam_state.validatorCount();

    var genesis_block: types.BeamBlock = undefined;
    try beam_state.genGenesisBlock(allocator, &genesis_block);

    const gen_block_with_attestation = types.BlockWithAttestation{
        .block = genesis_block,
        .proposer_attestation = types.Attestation{
            .validator_id = 0,
            .data = types.AttestationData{
                .slot = 0,
                .head = .{ .root = types.ZERO_HASH, .slot = 0 },
                .target = .{ .root = types.ZERO_HASH, .slot = 0 },
                .source = .{ .root = types.ZERO_HASH, .slot = 0 },
            },
        },
    };

    const gen_signed_block = types.SignedBlockWithAttestation{
        .message = gen_block_with_attestation,
        .signature = blk: {
            var sigs = try types.BlockSignatures.init(allocator);
            const proposer_sig = try key_manager.signAttestation(
                &gen_block_with_attestation.proposer_attestation,
                allocator,
            );
            try sigs.append(proposer_sig);
            break :blk sigs;
        },
    };
    var block_root: types.Root = undefined;
    try ssz.hashTreeRoot(types.BeamBlock, genesis_block, &block_root, allocator);

    try blockList.append(gen_signed_block);
    try blockRootList.append(block_root);

    var prev_block = genesis_block;

    // track latest justified and finalized for constructing attestations
    var latest_justified: types.Checkpoint = .{ .root = block_root, .slot = genesis_block.slot };
    var latest_justified_prev = latest_justified;
    var latest_finalized = latest_justified;

    try justificationCPList.append(latest_justified);
    try justificationList.append(true);
    try finalizationCPList.append(latest_finalized);
    try finalizationList.append(true);

    // to easily track new justifications/finalizations for bunding in the response
    var prev_justified_root = latest_justified.root;
    var prev_finalized_root = latest_finalized.root;
    // head is genesis block itself
    var head_idx: usize = 0;
    try headList.append(.{ .root = block_root, .slot = head_idx });

    // TODO: pass logger as genmockchain arg with scope set
    var zeam_logger_config = zeam_utils.getTestLoggerConfig();
    const block_building_logger = zeam_logger_config.logger(.state_transition_mock_block_building);

    for (1..numBlocks) |slot| {
        var parent_root: [32]u8 = undefined;
        try ssz.hashTreeRoot(types.BeamBlock, prev_block, &parent_root, allocator);

        const state_root: [32]u8 = types.ZERO_HASH;
        // const timestamp = genesis_config.genesis_time + slot * params.SECONDS_PER_SLOT;
        var attestations = std.ArrayList(types.Attestation).init(allocator);
        // 4 slot moving scenario can be applied over and over with finalization in 0
        switch (slot % 4) {
            // no attestations on the first block of this
            1 => {
                head_idx = slot;
            },
            2 => {
                const slotAttestations = [_]types.Attestation{
                    // val 0
                    .{
                        .validator_id = 0 % num_validators,
                        .data = .{
                            .slot = slot - 1,
                            .head = .{ .root = parent_root, .slot = slot - 1 },
                            .target = .{ .root = parent_root, .slot = slot - 1 },
                            .source = latest_justified,
                        },
                    },
                    // skip val1
                    // val2
                    .{
                        .validator_id = 2 % num_validators,
                        .data = .{
                            .slot = slot - 1,
                            .head = .{ .root = parent_root, .slot = slot - 1 },
                            .target = .{ .root = parent_root, .slot = slot - 1 },
                            .source = latest_justified,
                        },
                    },

                    // val3
                    .{
                        .validator_id = 3 % num_validators,
                        .data = .{
                            .slot = slot - 1,
                            .head = .{ .root = parent_root, .slot = slot - 1 },
                            .target = .{ .root = parent_root, .slot = slot - 1 },
                            .source = latest_justified,
                        },
                    },
                };

                for (slotAttestations) |slotAttestation| {
                    try attestations.append(slotAttestation);
                }

                head_idx = slot;
                // post these attestations last_justified would be updated
                latest_justified_prev = latest_justified;
                latest_justified = .{ .root = parent_root, .slot = slot - 1 };
            },
            3 => {
                const slotAttestations = [_]types.Attestation{
                    // skip val0

                    // val 1
                    .{
                        .validator_id = 1 % num_validators,
                        .data = .{
                            .slot = slot - 1,
                            .head = .{ .root = parent_root, .slot = slot - 1 },
                            .target = .{ .root = parent_root, .slot = slot - 1 },
                            .source = latest_justified,
                        },
                    },

                    // val2
                    .{
                        .validator_id = 2 % num_validators,
                        .data = .{
                            .slot = slot - 1,
                            .head = .{ .root = parent_root, .slot = slot - 1 },
                            .target = .{ .root = parent_root, .slot = slot - 1 },
                            .source = latest_justified,
                        },
                    },

                    // val3
                    .{
                        .validator_id = 3 % num_validators,
                        .data = .{
                            .slot = slot - 1,
                            .head = .{ .root = parent_root, .slot = slot - 1 },
                            .target = .{ .root = parent_root, .slot = slot - 1 },
                            .source = latest_justified,
                        },
                    },
                };
                for (slotAttestations) |slotAttestation| {
                    try attestations.append(slotAttestation);
                }

                head_idx = slot;
                // post these attestations last justified and finalized would be updated
                latest_finalized = latest_justified;
                latest_justified_prev = latest_justified;
                latest_justified = .{ .root = parent_root, .slot = slot - 1 };
            },
            0 => {
                const slotAttestations = [_]types.Attestation{
                    // val 0
                    .{
                        .validator_id = 0 % num_validators,
                        .data = .{
                            .slot = slot - 1,
                            .head = .{ .root = parent_root, .slot = slot - 1 },
                            .target = .{ .root = parent_root, .slot = slot - 1 },
                            .source = latest_justified,
                        },
                    },

                    // skip val1

                    // skip val2

                    // skip val3
                };

                head_idx = slot;
                for (slotAttestations) |slotAttestation| {
                    try attestations.append(slotAttestation);
                }
            },
            else => unreachable,
        }

<<<<<<< HEAD
        const proposer_index = slot % validator_count;
=======
        const proposer_index = slot % genesis_config.numValidators();
>>>>>>> 14dedb7e
        var block = types.BeamBlock{
            .slot = slot,
            .proposer_index = proposer_index,
            .parent_root = parent_root,
            .state_root = state_root,
            .body = types.BeamBlockBody{
                // .execution_payload_header = .{ .timestamp = timestamp },
                .attestations = blk: {
                    var attestations_list = try types.Attestations.init(allocator);
                    for (attestations.items) |attestation| {
                        try attestations_list.append(attestation);
                    }
                    break :blk attestations_list;
                },
            },
        };

        // prepare pre state to process block for that slot, may be rename prepare_pre_state
        try transition.apply_raw_block(allocator, &beam_state, &block, block_building_logger);
        try ssz.hashTreeRoot(types.BeamBlock, block, &block_root, allocator);

        // generate the signed beam block and add to block list
        const block_with_attestation = types.BlockWithAttestation{
            .block = block,
            // set the additional proposer attestation to the old with genesis
            // this way it won't get impored in the forkchoice since forkchoice doesn't
            // import old attestations
            // TODO: update with the correct proposer attestation as per the mock sequence
            .proposer_attestation = .{
                .validator_id = proposer_index,
                .data = types.AttestationData{
                    // setting slot=0 helps to ignore this attestation because forkchoice wouldn't import
                    // old attestations
                    .slot = 0,
                    // set all the votes to genesis since this attestation is to be ignored
                    .head = .{ .root = blockRootList.items[0], .slot = 0 },
                    .target = .{ .root = blockRootList.items[0], .slot = 0 },
                    .source = .{ .root = blockRootList.items[0], .slot = 0 },
                },
            },
        };

        const signed_block = types.SignedBlockWithAttestation{
            .message = block_with_attestation,
            .signature = blk: {
                var sigs = try types.BlockSignatures.init(allocator);

                for (block.body.attestations.constSlice()) |attestation| {
                    const sig = try key_manager.signAttestation(&attestation, allocator);
                    try sigs.append(sig);
                }

                const proposer_sig = try key_manager.signAttestation(
                    &block_with_attestation.proposer_attestation,
                    allocator,
                );
                try sigs.append(proposer_sig);

                break :blk sigs;
            },
        };
        try blockList.append(signed_block);
        try blockRootList.append(block_root);

        const head = types.Checkpoint{ .root = blockRootList.items[head_idx], .slot = head_idx };
        try headList.append(head);

        try justificationCPList.append(latest_justified);
        const justification = !std.mem.eql(u8, &prev_justified_root, &latest_justified.root);
        try justificationList.append(justification);
        prev_justified_root = latest_justified.root;

        try finalizationCPList.append(latest_finalized);
        const finalization = !std.mem.eql(u8, &prev_finalized_root, &latest_finalized.root);
        try finalizationList.append(finalization);
        prev_finalized_root = latest_finalized.root;

        // now we are ready for next round as the beam_state is not this blocks post state
        prev_block = block;
    }

    return MockChainData{
        .genesis_config = genesis_config,
        .genesis_state = genesis_state,
        .blocks = blockList.items,
        .blockRoots = blockRootList.items,
        .latestJustified = justificationCPList.items,
        .latestFinalized = finalizationCPList.items,
        .latestHead = headList.items,
        .justification = justificationList.items,
        .finalization = finalizationList.items,
    };
}<|MERGE_RESOLUTION|>--- conflicted
+++ resolved
@@ -37,17 +37,6 @@
     }
 };
 
-<<<<<<< HEAD
-pub fn genMockChain(
-    allocator: Allocator,
-    numBlocks: usize,
-    from_genesis: ?types.GenesisSpec,
-    num_validators_override: ?usize,
-) !MockChainData {
-    const genesis_config = from_genesis orelse types.GenesisSpec{
-        .genesis_time = 1234,
-    };
-=======
 pub fn genMockChain(allocator: Allocator, numBlocks: usize, from_genesis: ?types.GenesisSpec) !MockChainData {
     // Determine num_validators early
     const num_validators: usize = if (from_genesis) |gen| @intCast(gen.numValidators()) else 4;
@@ -74,20 +63,9 @@
         should_free_genesis = true;
     }
     defer if (should_free_genesis) allocator.free(genesis_config.validator_pubkeys);
->>>>>>> 14dedb7e
-
-    const requested_validator_count: usize = num_validators_override orelse 4;
-    if (requested_validator_count < 4) {
-        return error.InvalidValidatorCount;
-    }
-    var validators = try types.Validators.init(allocator);
-    defer validators.deinit();
-    for (0..requested_validator_count) |_| {
-        try validators.append(.{ .pubkey = [_]u8{0} ** 52 });
-    }
 
     var genesis_state: types.BeamState = undefined;
-    try genesis_state.genGenesisState(allocator, genesis_config, validators);
+    try genesis_state.genGenesisState(allocator, genesis_config);
     errdefer genesis_state.deinit();
     var blockList = std.ArrayList(types.SignedBlockWithAttestation).init(allocator);
     var blockRootList = std.ArrayList(types.Root).init(allocator);
@@ -102,10 +80,8 @@
 
     // figure out a way to clone genesis_state
     var beam_state: types.BeamState = undefined;
-    try beam_state.genGenesisState(allocator, genesis_config, validators);
+    try beam_state.genGenesisState(allocator, genesis_config);
     defer beam_state.deinit();
-
-    const validator_count = beam_state.validatorCount();
 
     var genesis_block: types.BeamBlock = undefined;
     try beam_state.genGenesisBlock(allocator, &genesis_block);
@@ -297,11 +273,7 @@
             else => unreachable,
         }
 
-<<<<<<< HEAD
-        const proposer_index = slot % validator_count;
-=======
         const proposer_index = slot % genesis_config.numValidators();
->>>>>>> 14dedb7e
         var block = types.BeamBlock{
             .slot = slot,
             .proposer_index = proposer_index,
