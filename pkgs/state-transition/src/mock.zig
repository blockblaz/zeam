--- conflicted
+++ resolved
@@ -42,13 +42,9 @@
         .num_validators = 4,
     };
 
-<<<<<<< HEAD
-    const genesis_state = try types.BeamState.genGenesisState(allocator, genesis_config);
-=======
     var genesis_state: types.BeamState = undefined;
     try genesis_state.genGenesisState(allocator, genesis_config);
     errdefer genesis_state.deinit();
->>>>>>> cabbd002
     var blockList = std.ArrayList(types.SignedBeamBlock).init(allocator);
     var blockRootList = std.ArrayList(types.Root).init(allocator);
 
@@ -61,16 +57,12 @@
     var headList = std.ArrayList(types.Mini3SFCheckpoint).init(allocator);
 
     // figure out a way to clone genesis_state
-<<<<<<< HEAD
-    var beam_state = try types.BeamState.genGenesisState(allocator, genesis_config);
-    const genesis_block = try beam_state.genGenesisBlock(allocator);
-=======
     var beam_state: types.BeamState = undefined;
     try beam_state.genGenesisState(allocator, genesis_config);
     defer beam_state.deinit();
+
     var genesis_block: types.BeamBlock = undefined;
     try beam_state.genGenesisBlock(allocator, &genesis_block);
->>>>>>> cabbd002
 
     const gen_signed_block = types.SignedBeamBlock{
         .message = genesis_block,
