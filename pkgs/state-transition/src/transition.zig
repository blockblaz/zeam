--- conflicted
+++ resolved
@@ -140,13 +140,8 @@
     try process_attestations(allocator, state, block.body.attestations, logger);
 }
 
-<<<<<<< HEAD
-fn process_attestations(allocator: Allocator, state: *types.BeamState, attestations: types.SignedVotes, logger: *zeam_utils.ZeamLogger) !void {
+fn process_attestations(allocator: Allocator, state: *types.BeamState, attestations: types.SignedVotes, logger: zeam_utils.ModuleLogger) !void {
     logger.debug("process attestations slot={d} \n prestate:historical hashes={d} justified slots ={d} votes={d}, ", .{ state.slot, state.historical_block_hashes.len(), state.justified_slots.len(), attestations.constSlice().len });
-=======
-fn process_attestations(allocator: Allocator, state: *types.BeamState, attestations: []types.SignedVote, logger: zeam_utils.ModuleLogger) !void {
-    logger.debug("process attestations slot={d} \n prestate:historical hashes={d} justified slots ={any} votes={any}, ", .{ state.slot, state.historical_block_hashes.len, state.justified_slots, attestations.len });
->>>>>>> 5848712a
     logger.debug("prestate justified={any} finalized={any}", .{ state.latest_justified, state.latest_finalized });
 
     // work directly with SSZ types
@@ -280,48 +275,28 @@
     state.justifications_roots = try types.JustificationsRoots.init(0);
     state.justifications_validators = try types.JustificationsValidators.init(0);
 
-<<<<<<< HEAD
-    // Populate justifications from map
+    // First, collect all keys
     var iterator = justifications.iterator();
     while (iterator.next()) |kv| {
         try state.justifications_roots.append(kv.key_ptr.*);
+    }
+
+    // Sort the roots, confirm this sorting via a test
+    std.mem.sortUnstable(types.Root, state.justifications_roots.slice(), {}, struct {
+        fn lessThanFn(_: void, a: types.Root, b: types.Root) bool {
+            return std.mem.order(u8, &a, &b) == .lt;
+        }
+    }.lessThanFn);
+
+    // Now iterate over sorted roots and flatten validators in order
+    for (state.justifications_roots.constSlice()) |root| {
+        const rootSlice = justifications.get(root) orelse unreachable;
         // append individual bits for validator justifications
         // have a batch set method to set it since eventual num vals are div by 8
         // and hence the vector can be fully appeneded as bytes
-        for (kv.value_ptr.*) |validator_bit| {
+        for (rootSlice) |validator_bit| {
             try state.justifications_validators.append(validator_bit == 1);
         }
-=======
-    var justifications_roots = std.ArrayList(types.Root).init(allocator);
-    var justifications_validators = std.ArrayList(u8).init(allocator);
-
-    // First, collect all keys
-    var iterator = justifications.iterator();
-    while (iterator.next()) |kv| {
-        try justifications_roots.append(kv.key_ptr.*);
-    }
-
-    // Sort the roots
-    std.mem.sortUnstable(types.Root, justifications_roots.items, {}, struct {
-        fn lessThanFn(_: void, a: types.Root, b: types.Root) bool {
-            return std.mem.order(u8, &a, &b) == .lt;
-        }
-    }.lessThanFn);
-
-    // Now iterate over sorted roots and flatten validators in order
-    for (justifications_roots.items) |root| {
-        try justifications_validators.appendSlice(justifications.get(root) orelse unreachable);
-    }
-
-    allocator.free(state.justifications_roots);
-    allocator.free(state.justifications_validators);
-    state.justifications_roots = try justifications_roots.toOwnedSlice();
-    state.justifications_validators = try justifications_validators.toOwnedSlice();
-
-    // clear out the local map
-    for (state.justifications_roots) |root| {
-        _ = justifications.remove(root);
->>>>>>> 5848712a
     }
 
     logger.debug("poststate:historical hashes={d} justified slots ={d}\n justifications_roots:{d}\n justifications_validators={d}\n", .{ state.historical_block_hashes.len(), state.justified_slots.len(), state.justifications_roots.len(), state.justifications_validators.len() });
