--- conflicted
+++ resolved
@@ -10,9 +10,6 @@
 const params = @import("@zeam/params");
 
 // put the active logs at debug level for now by default
-<<<<<<< HEAD
-pub const StateTransitionOpts = struct { logger: *zeam_utils.ZeamLogger };
-=======
 pub const StateTransitionOpts = struct {
     // signatures are validated outside for keeping life simple for the STF prover
     // we will trust client will validate them however the flag here
@@ -21,7 +18,6 @@
     validateResult: bool = true,
     logger: *zeam_utils.ZeamLogger,
 };
->>>>>>> 2a5d6a70
 
 // pub fn process_epoch(state: types.BeamState) void {
 //     // right now nothing to do
@@ -148,8 +144,6 @@
 }
 
 fn process_operations(allocator: Allocator, state: *types.BeamState, block: types.BeamBlock, logger: *zeam_utils.ZeamLogger) !void {
-<<<<<<< HEAD
-=======
     // 1. process attestations
     try process_attestations(allocator, state, block.body.attestations, logger);
 }
@@ -158,7 +152,6 @@
     logger.debug("\n\n===================\nprocess opetationg slot={d} \n prestate:historical hashes={d} justified slots ={any}, ", .{ state.slot, state.historical_block_hashes.len, state.justified_slots });
     logger.debug("prestate justified={any} finalized={any}\n.........\n\n", .{ state.latest_justified, state.latest_finalized });
 
->>>>>>> 2a5d6a70
     // transform state data into consumable format, generally one would keep a `cached`/consumable
     // copy of state but we will get to that later especially w.r.t. proving
     // prep data
