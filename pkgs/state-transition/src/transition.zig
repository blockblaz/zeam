const ssz = @import("ssz");
const std = @import("std");
<<<<<<< HEAD
=======
const json = std.json;
const Allocator = std.mem.Allocator;
const types = @import("@zeam/types");
pub const utils = @import("./utils.zig");
>>>>>>> fb1f3341

const types = @import("@zeam/types");
const params = @import("@zeam/params");
const zeam_utils = @import("@zeam/utils");
<<<<<<< HEAD
=======
const debugLog = zeam_utils.zeamLog;
const jsonToString = zeam_utils.jsonToString;
>>>>>>> fb1f3341

const Allocator = std.mem.Allocator;
const debugLog = zeam_utils.zeamLog;
const StateTransitionError = types.StateTransitionError;

// put the active logs at debug level for now by default
pub const StateTransitionOpts = struct {
    // signatures are validated outside for keeping life simple for the STF prover
    // we will trust client will validate them however the flag here
    // represents such dependancy and assumption for STF
    validSignatures: bool = true,
    validateResult: bool = true,
    logger: zeam_utils.ModuleLogger,
};

// pub fn process_epoch(state: types.BeamState) void {
//     // right now nothing to do
//     _ = state;
//     return;
// }

// prepare the state to be the post-state of the slot
fn process_slot(allocator: Allocator, state: *types.BeamState) !void {

    // update state root in latest block header if its zero hash
    // i.e. just after processing the latest block of latest block header
    // this completes latest block header for parentRoot checks of new block

    if (std.mem.eql(u8, &state.latest_block_header.state_root, &types.ZERO_HASH)) {
        var prev_state_root: [32]u8 = undefined;
        try ssz.hashTreeRoot(*types.BeamState, state, &prev_state_root, allocator);
        state.latest_block_header.state_root = prev_state_root;
    }
}

// prepare the state to be pre state of the slot
fn process_slots(allocator: Allocator, state: *types.BeamState, slot: types.Slot, logger: zeam_utils.ModuleLogger) !void {
    if (slot <= state.slot) {
        logger.err("Invalid block slot={d} >= pre-state slot={d}\n", .{ slot, state.slot });
        return StateTransitionError.InvalidPreState;
    }

    while (state.slot < slot) {
        try process_slot(allocator, state);
        state.slot += 1;
    }
}

pub fn is_justifiable_slot(finalized: types.Slot, candidate: types.Slot) !bool {
    if (candidate < finalized) {
        return StateTransitionError.InvalidJustifiableSlot;
    }

    const delta: f32 = @floatFromInt(candidate - finalized);
    if (delta <= 5) {
        return true;
    }
    const delta_x2: f32 = @mod(std.math.pow(f32, delta, 0.5), 1);
    if (delta_x2 == 0) {
        return true;
    }
    const delta_x2_x: f32 = @mod(std.math.pow(f32, delta + 0.25, 0.5), 1);
    if (delta_x2_x == 0.5) {
        return true;
    }

    return false;
}

// not active in PQ devnet0 - zig will automatically prune this from code
fn process_execution_payload_header(state: *types.BeamState, block: types.BeamBlock) !void {
    const expected_timestamp = state.genesis_time + block.slot * params.SECONDS_PER_SLOT;
    if (expected_timestamp != block.body.execution_payload_header.timestamp) {
        return StateTransitionError.InvalidExecutionPayloadHeaderTimestamp;
    }
}

fn process_operations(allocator: Allocator, state: *types.BeamState, block: types.BeamBlock, logger: zeam_utils.ModuleLogger) !void {
    // 1. process attestations
    try process_attestations(allocator, state, block.body.attestations, logger);
}

fn process_attestations(allocator: Allocator, state: *types.BeamState, attestations: types.SignedVotes, logger: zeam_utils.ModuleLogger) !void {
    logger.debug("process attestations slot={d} \n prestate:historical hashes={d} justified slots ={d} votes={d}, ", .{ state.slot, state.historical_block_hashes.len(), state.justified_slots.len(), attestations.constSlice().len });
    const justified_str = try state.latest_justified.toJsonString(allocator);
    defer allocator.free(justified_str);
    const finalized_str = try state.latest_finalized.toJsonString(allocator);
    defer allocator.free(finalized_str);

    logger.debug("prestate justified={s} finalized={s}", .{ justified_str, finalized_str });

    // work directly with SSZ types
    // historical_block_hashes and justified_slots are already SSZ types in state

    var justifications: std.AutoHashMapUnmanaged(types.Root, []u8) = .empty;
    defer {
        var iterator = justifications.iterator();
        while (iterator.next()) |entry| {
            allocator.free(entry.value_ptr.*);
        }
    }
    errdefer justifications.deinit(allocator);
    try state.getJustification(allocator, &justifications);

    // need to cast to usize for slicing ops but does this makes the STF target arch dependent?
    const num_validators: usize = @intCast(state.config.num_validators);
    for (attestations.constSlice()) |signed_vote| {
        const validator_id: usize = @intCast(signed_vote.validator_id);
        const vote = signed_vote.message;
        // check if vote is sane
        const source_slot: usize = @intCast(vote.source.slot);
        const target_slot: usize = @intCast(vote.target.slot);
        const vote_str = try vote.toJsonString(allocator);
        defer allocator.free(vote_str);

        logger.debug("processing vote={s} validator_id={d}\n....\n", .{ vote_str, validator_id });

        if (source_slot >= state.justified_slots.len()) {
            return StateTransitionError.InvalidSlotIndex;
        }
        if (target_slot >= state.justified_slots.len()) {
            return StateTransitionError.InvalidSlotIndex;
        }
        if (source_slot >= state.historical_block_hashes.len()) {
            return StateTransitionError.InvalidSlotIndex;
        }
        if (target_slot >= state.historical_block_hashes.len()) {
            return StateTransitionError.InvalidSlotIndex;
        }

        const is_source_justified = try state.justified_slots.get(source_slot);
        const is_target_already_justified = try state.justified_slots.get(target_slot);
        const has_correct_source_root = std.mem.eql(u8, &vote.source.root, &(try state.historical_block_hashes.get(source_slot)));
        const has_correct_target_root = std.mem.eql(u8, &vote.target.root, &(try state.historical_block_hashes.get(target_slot)));
        const target_not_ahead = target_slot <= source_slot;
        const is_target_justifiable = try is_justifiable_slot(state.latest_finalized.slot, target_slot);

        if (!is_source_justified or
            // not present in 3sf mini but once a target is justified no need to run loop
            // as we remove the target from justifications map as soon as its justified
            is_target_already_justified or
            !has_correct_source_root or
            !has_correct_target_root or
            target_not_ahead or
            !is_target_justifiable)
        {
            logger.debug("skipping the vote as not viable: !(source_justified={}) or target_already_justified={} !(correct_source_root={}) or !(correct_target_root={}) or target_not_ahead={} or !(target_justifiable={})", .{
                is_source_justified,
                is_target_already_justified,
                has_correct_source_root,
                has_correct_target_root,
                target_not_ahead,
                is_target_justifiable,
            });
            continue;
        }

        if (validator_id >= num_validators) {
            return StateTransitionError.InvalidValidatorId;
        }

        var target_justifications = justifications.get(vote.target.root) orelse targetjustifications: {
            var targetjustifications = try allocator.alloc(u8, num_validators);
            for (0..targetjustifications.len) |i| {
                targetjustifications[i] = 0;
            }
            try justifications.put(allocator, vote.target.root, targetjustifications);
            break :targetjustifications targetjustifications;
        };

        target_justifications[validator_id] = 1;
        try justifications.put(allocator, vote.target.root, target_justifications);
        var target_justifications_count: usize = 0;
        for (target_justifications) |justified| {
            if (justified == 1) {
                target_justifications_count += 1;
            }
        }
        logger.debug("target jcount={d}: {any} justifications={any}\n", .{ target_justifications_count, vote.target.root, target_justifications });

        // as soon as we hit the threshold do justifications
        // note that this simplification works if weight of each validator is 1
        //
        // ceilDiv is not available so this seems like a less compute intesive way without
        // requring floar division, can be further optimized
        if (3 * target_justifications_count >= 2 * num_validators) {
            state.latest_justified = vote.target;
            try state.justified_slots.set(target_slot, true);
            _ = justifications.remove(vote.target.root);
            const justified_str_new = try state.latest_justified.toJsonString(allocator);
            defer allocator.free(justified_str_new);

            logger.debug("\n\n\n-----------------HURRAY JUSTIFICATION ------------\n{s}\n--------------\n---------------\n-------------------------\n\n\n", .{justified_str_new});

            // source is finalized if target is the next valid justifiable hash
            var can_target_finalize = true;
            for (source_slot + 1..target_slot) |check_slot| {
                if (try is_justifiable_slot(state.latest_finalized.slot, check_slot)) {
                    can_target_finalize = false;
                    break;
                }
            }
            logger.debug("----------------can_target_finalize ({d})={any}----------\n\n", .{ source_slot, can_target_finalize });
            if (can_target_finalize == true) {
                state.latest_finalized = vote.source;
                const finalized_str_new = try state.latest_finalized.toJsonString(allocator);
                defer allocator.free(finalized_str_new);

                logger.debug("\n\n\n-----------------DOUBLE HURRAY FINALIZATION ------------\n{s}\n--------------\n---------------\n-------------------------\n\n\n", .{finalized_str_new});
            }
        }
    }

    try state.withJustifications(allocator, &justifications);

    logger.debug("poststate:historical hashes={d} justified slots ={d}\n justifications_roots:{d}\n justifications_validators={d}\n", .{ state.historical_block_hashes.len(), state.justified_slots.len(), state.justifications_roots.len(), state.justifications_validators.len() });
    const justified_str_final = try state.latest_justified.toJsonString(allocator);
    defer allocator.free(justified_str_final);
    const finalized_str_final = try state.latest_finalized.toJsonString(allocator);
    defer allocator.free(finalized_str_final);

    logger.debug("poststate: justified={s} finalized={s}", .{ justified_str_final, finalized_str_final });
}

fn process_block(allocator: Allocator, state: *types.BeamState, block: types.BeamBlock, logger: zeam_utils.ModuleLogger) !void {
    // start block processing
    try state.process_block_header(allocator, block, logger);
    // PQ devner-0 has no execution
    // try process_execution_payload_header(state, block);
    try process_operations(allocator, state, block, logger);
}

pub fn apply_raw_block(allocator: Allocator, state: *types.BeamState, block: *types.BeamBlock, logger: zeam_utils.ModuleLogger) !void {
    // prepare pre state to process block for that slot, may be rename prepare_pre_state
    try process_slots(allocator, state, block.slot, logger);

    // process block and modify the pre state to post state
    try process_block(allocator, state, block.*, logger);

    logger.debug("extracting state root\n", .{});
    // extract the post state root
    var state_root: [32]u8 = undefined;
    try ssz.hashTreeRoot(*types.BeamState, state, &state_root, allocator);
    block.state_root = state_root;
}

// fill this up when we have signature scheme
pub fn verify_signatures(signedBlock: types.SignedBeamBlock) !void {
    _ = signedBlock;
}

// TODO(gballet) check if beam block needs to be a pointer
pub fn apply_transition(allocator: Allocator, state: *types.BeamState, signedBlock: types.SignedBeamBlock, opts: StateTransitionOpts) !void {
    const block = signedBlock.message;
    opts.logger.debug("applying  state transition state-slot={d} block-slot={d}\n", .{ state.slot, block.slot });

    // client is supposed to call verify_signatures outside STF to make STF prover friendly
    const validSignatures = opts.validSignatures;
    if (!validSignatures) {
        return StateTransitionError.InvalidBlockSignatures;
    }

    // prepare the pre state for this block slot
    try process_slots(allocator, state, block.slot, opts.logger);
    // process the block
    try process_block(allocator, state, block, opts.logger);

    const validateResult = opts.validateResult;
    if (validateResult) {
        // verify the post state root
        var state_root: [32]u8 = undefined;
        try ssz.hashTreeRoot(*types.BeamState, state, &state_root, allocator);
        if (!std.mem.eql(u8, &state_root, &block.state_root)) {
            opts.logger.debug("state root={x:02} block root={x:02}\n", .{ state_root, block.state_root });
            return StateTransitionError.InvalidPostState;
        }
    }
}<|MERGE_RESOLUTION|>--- conflicted
+++ resolved
@@ -1,21 +1,10 @@
 const ssz = @import("ssz");
 const std = @import("std");
-<<<<<<< HEAD
-=======
 const json = std.json;
-const Allocator = std.mem.Allocator;
 const types = @import("@zeam/types");
-pub const utils = @import("./utils.zig");
->>>>>>> fb1f3341
-
-const types = @import("@zeam/types");
+
 const params = @import("@zeam/params");
 const zeam_utils = @import("@zeam/utils");
-<<<<<<< HEAD
-=======
-const debugLog = zeam_utils.zeamLog;
-const jsonToString = zeam_utils.jsonToString;
->>>>>>> fb1f3341
 
 const Allocator = std.mem.Allocator;
 const debugLog = zeam_utils.zeamLog;
