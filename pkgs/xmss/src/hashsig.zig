--- conflicted
+++ resolved
@@ -22,19 +22,11 @@
     public_key_len: usize,
 ) ?*HashSigKeyPair;
 
-<<<<<<< HEAD
-/// Reconstruct a key pair from JSON secret key and bincode public key bytes
-extern fn hashsig_keypair_from_json_sk_bincode_pk(
-    secret_key_json: [*]const u8,
-    secret_key_len: usize,
-    public_key_bytes: [*]const u8,
-=======
 /// Reconstruct a key pair from SSZ-encoded bytes
 extern fn hashsig_keypair_from_ssz(
     secret_key_ssz: [*]const u8,
     secret_key_len: usize,
     public_key_ssz: [*]const u8,
->>>>>>> 964107d7
     public_key_len: usize,
 ) ?*HashSigKeyPair;
 
@@ -182,23 +174,6 @@
         };
     }
 
-<<<<<<< HEAD
-    /// Reconstruct a key pair from JSON secret key and bincode public key bytes
-    pub fn fromJsonSkBincodePk(
-        allocator: Allocator,
-        secret_key_json: []const u8,
-        public_key_bytes: []const u8,
-    ) HashSigError!Self {
-        if (secret_key_json.len == 0 or public_key_bytes.len == 0) {
-            return HashSigError.DeserializationFailed;
-        }
-
-        const handle = hashsig_keypair_from_json_sk_bincode_pk(
-            secret_key_json.ptr,
-            secret_key_json.len,
-            public_key_bytes.ptr,
-            public_key_bytes.len,
-=======
     /// Reconstruct a key pair from SSZ-encoded bytes
     pub fn fromSsz(
         allocator: Allocator,
@@ -214,7 +189,6 @@
             secret_key_ssz.len,
             public_key_ssz.ptr,
             public_key_ssz.len,
->>>>>>> 964107d7
         ) orelse {
             return HashSigError.DeserializationFailed;
         };
