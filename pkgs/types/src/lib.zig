--- conflicted
+++ resolved
@@ -106,20 +106,15 @@
     justified_slots: JustifiedSlots,
 
     // a flat representation of the justifications map
-<<<<<<< HEAD
     justifications_roots: JustificationsRoots,
     justifications_validators: JustificationsValidators,
-=======
-    justifications_roots: []Root,
-    justifications_validators: []u8,
 
     pub fn deinit(self: *BeamState, allocator: Allocator) void {
-        // historical_block_hashes and justified_slots are slices so need to be freed
-        // justifications_roots and justifications_validators not freed for now as they are not allocated
-        allocator.free(self.historical_block_hashes);
-        allocator.free(self.justified_slots);
+        _ = self;
+        _ = allocator;
+        // all lists are stack allocated bounded arrays, de-alloc them when impl changes
+        // to heap allocation
     }
->>>>>>> 5848712a
 };
 
 // non ssz types, difference is the variable list doesn't need upper boundaries
