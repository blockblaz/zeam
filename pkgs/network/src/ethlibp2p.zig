const std = @import("std");
const Allocator = std.mem.Allocator;
const Thread = std.Thread;

const ssz = @import("ssz");
const types = @import("@zeam/types");
const xev = @import("xev");
const Multiaddr = @import("multiformats").multiaddr.Multiaddr;

const interface = @import("./interface.zig");
const NetworkInterface = interface.NetworkInterface;

/// Writes failed deserialization bytes to disk for debugging purposes
/// Returns true if the file was successfully created, false otherwise
/// If timestamp is null, generates a new timestamp automatically
fn writeFailedBytes(message_bytes: []const u8, message_type: []const u8, allocator: Allocator, timestamp: ?i64) bool {
    // Create dumps directory if it doesn't exist
    std.fs.cwd().makeDir("deserialization_dumps") catch |e| switch (e) {
        error.PathAlreadyExists => {}, // Directory already exists, continue
        else => {
            std.debug.print("Failed to create dumps directory: {any}\n", .{e});
            return false;
        },
    };

    // Generate timestamp-based filename
    const actual_timestamp = timestamp orelse std.time.timestamp();
    const filename = std.fmt.allocPrint(allocator, "deserialization_dumps/failed_{s}_{d}.bin", .{ message_type, actual_timestamp }) catch |e| {
        std.debug.print("Failed to allocate filename: {any}\n", .{e});
        return false;
    };
    defer allocator.free(filename);

    // Write bytes to file
    const file = std.fs.cwd().createFile(filename, .{ .truncate = true }) catch |e| {
        std.debug.print("Failed to create file {s}: {any}\n", .{ filename, e });
        return false;
    };
    defer file.close();

    file.writeAll(message_bytes) catch |e| {
        std.debug.print("Failed to write bytes to file {s}: {any}\n", .{ filename, e });
        return false;
    };

    std.debug.print("Written {d} bytes to {s} for debugging\n", .{ message_bytes.len, filename });
    return true;
}

export fn handleMsgFromRustBridge(zigHandler: *EthLibp2p, topic_id: u32, message_ptr: [*]const u8, message_len: usize) void {
    const topic = switch (topic_id) {
        0 => interface.GossipTopic.block,
        1 => interface.GossipTopic.vote,
        else => {
            std.debug.print("\n!!!! Ignoring Invalid topic_id={d} sent in handleMsgFromRustBridge !!!!\n", .{topic_id});
            return;
        },
    };

    const message_bytes: []const u8 = message_ptr[0..message_len];
    const message: interface.GossipMessage = switch (topic) {
        .block => blockmessage: {
            var message_data: types.SignedBeamBlock = undefined;
            ssz.deserialize(types.SignedBeamBlock, message_bytes, &message_data, zigHandler.allocator) catch |e| {
                std.debug.print("!!!! Error in deserializing the signed block message e={any} !!!!\n", .{e});
                _ = writeFailedBytes(message_bytes, "block", zigHandler.allocator, null);
                return;
            };

            break :blockmessage .{ .block = message_data };
        },
        .vote => votemessage: {
            var message_data: types.SignedVote = undefined;
            ssz.deserialize(types.SignedVote, message_bytes, &message_data, zigHandler.allocator) catch |e| {
                std.debug.print("!!!! Error in deserializing the signed vote message e={any} !!!!\n", .{e});
                _ = writeFailedBytes(message_bytes, "vote", zigHandler.allocator, null);
                return;
            };
            break :votemessage .{ .vote = message_data };
        },
    };

    std.debug.print("\nnetwork-{d}:: !!!handleMsgFromRustBridge topic={any}:: message={any} from bytes={any} \n", .{ zigHandler.params.networkId, topic, message, message_bytes });

    // TODO: figure out why scheduling on the loop is not working
    zigHandler.gossipHandler.onGossip(&message, false) catch |e| {
        std.debug.print("!!!! onGossip handling of message failed with error e={any} !!!!\n", .{e});
    };
}

export fn releaseAddresses(zigHandler: *EthLibp2p, listenAddresses: [*:0]const u8, connectAddresses: [*:0]const u8) void {
    const listen_slice = std.mem.span(listenAddresses);
    zigHandler.allocator.free(listen_slice);

    const connect_slice = std.mem.span(connectAddresses);
    // because connectAddresses can be empty string "" which not allocate memory in the heap
    if (connect_slice.len > 0) {
        zigHandler.allocator.free(connect_slice);
    }
}

// TODO: change listen port and connect port both to list of multiaddrs
pub extern fn create_and_run_network(networkId: u32, a: *EthLibp2p, listenAddresses: [*:0]const u8, connectAddresses: [*:0]const u8) void;
pub extern fn publish_msg_to_rust_bridge(networkId: u32, topic_id: u32, message_ptr: [*]const u8, message_len: usize) void;

pub const EthLibp2pParams = struct {
    networkId: u32,
    listen_addresses: []const Multiaddr,
    connect_peers: ?[]const Multiaddr,
};

pub const EthLibp2p = struct {
    allocator: Allocator,
    gossipHandler: interface.GenericGossipHandler,
    params: EthLibp2pParams,
    rustBridgeThread: ?Thread = null,

    const Self = @This();

    pub fn init(
        allocator: Allocator,
        loop: *xev.Loop,
        params: EthLibp2pParams,
    ) !Self {
        return Self{ .allocator = allocator, .params = params, .gossipHandler = try interface.GenericGossipHandler.init(allocator, loop, params.networkId) };
    }

    pub fn run(self: *Self) !void {
        const listen_addresses_str = try multiaddrsToString(self.allocator, self.params.listen_addresses);
        const connect_peers_str = if (self.params.connect_peers) |peers|
            try multiaddrsToString(self.allocator, peers)
        else
            "";
        self.rustBridgeThread = try Thread.spawn(.{}, create_and_run_network, .{ self.params.networkId, self, listen_addresses_str.ptr, connect_peers_str.ptr });
    }

    pub fn publish(ptr: *anyopaque, data: *const interface.GossipMessage) anyerror!void {
        const self: *Self = @ptrCast(@alignCast(ptr));
        // publish
        const topic = data.getTopic();
        const topic_id: u32 = switch (topic) {
            .block => 0,
            .vote => 1,
        };

        // TODO: deinit the message later ob once done
        const message = switch (topic) {
            .block => blockbytes: {
                var serialized = std.ArrayList(u8).init(self.allocator);
                try ssz.serialize(types.SignedBeamBlock, data.block, &serialized);

                break :blockbytes serialized.items;
            },
            .vote => votebytes: {
                var serialized = std.ArrayList(u8).init(self.allocator);
                try ssz.serialize(types.SignedVote, data.vote, &serialized);

                break :votebytes serialized.items;
            },
        };
        std.debug.print("\n\nnetwork-{d}:: calling publish_msg_to_rust_bridge with byes={any} for data={any}\n\n", .{ self.params.networkId, message, data });
        publish_msg_to_rust_bridge(self.params.networkId, topic_id, message.ptr, message.len);
    }

    pub fn subscribe(ptr: *anyopaque, topics: []interface.GossipTopic, handler: interface.OnGossipCbHandler) anyerror!void {
        const self: *Self = @ptrCast(@alignCast(ptr));
        return self.gossipHandler.subscribe(topics, handler);
    }

    pub fn onGossip(ptr: *anyopaque, data: *const interface.GossipMessage) anyerror!void {
        const self: *Self = @ptrCast(@alignCast(ptr));
        return self.gossipHandler.onGossip(data, false);
    }

    pub fn reqResp(ptr: *anyopaque, obj: *interface.ReqRespRequest) anyerror!void {
        _ = ptr;
        _ = obj;
    }

    pub fn onReq(ptr: *anyopaque, data: *interface.ReqRespRequest) anyerror!void {
        _ = ptr;
        _ = data;
    }

    pub fn getNetworkInterface(self: *Self) NetworkInterface {
        return .{ .gossip = .{
            .ptr = self,
            .publishFn = publish,
            .subscribeFn = subscribe,
            .onGossipFn = onGossip,
        }, .reqresp = .{
            .ptr = self,
            .reqRespFn = reqResp,
            .onReqFn = onReq,
        } };
    }
<<<<<<< HEAD
};

test "writeFailedBytes creates file with correct content" {
    const testing = std.testing;
    const allocator = testing.allocator;

    // Ensure directory exists before test (CI-safe)
    std.fs.cwd().makeDir("deserialization_dumps") catch {};

    // Use a predictable timestamp for deterministic filename
    const test_timestamp: i64 = 1234567890;

    // Test case 1: Valid data that should succeed
    const valid_bytes = [_]u8{ 0x00, 0x01, 0x02, 0x03, 0x04, 0x05 };
    const result1 = writeFailedBytes(&valid_bytes, "test", allocator, test_timestamp);
    testing.expect(result1 == true) catch {
        std.debug.print("writeFailedBytes should return true for valid data\n", .{});
    };

    // Now verify the file was created and contains correct content
    const expected_filename = "deserialization_dumps/failed_test_1234567890.bin";
    const file = std.fs.cwd().openFile(expected_filename, .{}) catch |e| {
        std.debug.print("Failed to open created file: {any}\n", .{e});
        testing.expect(false) catch {};
        return;
    };
    defer file.close();

    // Read all file contents
    const file_contents = file.readToEndAlloc(allocator, 1024) catch |e| {
        std.debug.print("Failed to read file contents: {any}\n", .{e});
        testing.expect(false) catch {};
        return;
    };
    defer allocator.free(file_contents);

    // Verify the file contains exactly the bytes we provided
    testing.expectEqualSlices(u8, &valid_bytes, file_contents) catch {
        std.debug.print("File contents don't match expected bytes. Expected: {any}, Got: {any}\n", .{ &valid_bytes, file_contents });
    };

    // Test case 2: Empty data that should still succeed
    const empty_bytes = [_]u8{};
    const result2 = writeFailedBytes(&empty_bytes, "empty", allocator, test_timestamp);
    testing.expect(result2 == true) catch {
        std.debug.print("writeFailedBytes should return true for empty data\n", .{});
    };

    // Verify empty file was created
    const empty_filename = "deserialization_dumps/failed_empty_1234567890.bin";
    const empty_file = std.fs.cwd().openFile(empty_filename, .{}) catch |e| {
        std.debug.print("Failed to open empty file: {any}\n", .{e});
        testing.expect(false) catch {};
        return;
    };
    defer empty_file.close();

    const empty_contents = empty_file.readToEndAlloc(allocator, 1024) catch |e| {
        std.debug.print("Failed to read empty file contents: {any}\n", .{e});
        testing.expect(false) catch {};
        return;
    };
    defer allocator.free(empty_contents);

    testing.expectEqualSlices(u8, &empty_bytes, empty_contents) catch {
        std.debug.print("Empty file contents don't match expected bytes. Expected: {any}, Got: {any}\n", .{ &empty_bytes, empty_contents });
    };

    // Cleanup after we're done with the directory
    std.fs.cwd().deleteTree("deserialization_dumps") catch {};
}
=======

    fn multiaddrsToString(allocator: Allocator, addrs: []const Multiaddr) ![:0]u8 {
        if (addrs.len == 0) {
            return try allocator.dupeZ(u8, "");
        }

        var addr_strings = std.ArrayList([]const u8).init(allocator);
        defer {
            for (addr_strings.items) |addr_str| {
                allocator.free(addr_str);
            }
            addr_strings.deinit();
        }

        for (addrs) |addr| {
            const addr_str = try addr.toString(allocator);
            try addr_strings.append(addr_str);
        }

        const joined = try std.mem.join(allocator, ",", addr_strings.items);
        defer allocator.free(joined);

        const result = try allocator.dupeZ(u8, joined);

        return result;
    }
};
>>>>>>> 15ad8a28
<|MERGE_RESOLUTION|>--- conflicted
+++ resolved
@@ -194,79 +194,6 @@
             .onReqFn = onReq,
         } };
     }
-<<<<<<< HEAD
-};
-
-test "writeFailedBytes creates file with correct content" {
-    const testing = std.testing;
-    const allocator = testing.allocator;
-
-    // Ensure directory exists before test (CI-safe)
-    std.fs.cwd().makeDir("deserialization_dumps") catch {};
-
-    // Use a predictable timestamp for deterministic filename
-    const test_timestamp: i64 = 1234567890;
-
-    // Test case 1: Valid data that should succeed
-    const valid_bytes = [_]u8{ 0x00, 0x01, 0x02, 0x03, 0x04, 0x05 };
-    const result1 = writeFailedBytes(&valid_bytes, "test", allocator, test_timestamp);
-    testing.expect(result1 == true) catch {
-        std.debug.print("writeFailedBytes should return true for valid data\n", .{});
-    };
-
-    // Now verify the file was created and contains correct content
-    const expected_filename = "deserialization_dumps/failed_test_1234567890.bin";
-    const file = std.fs.cwd().openFile(expected_filename, .{}) catch |e| {
-        std.debug.print("Failed to open created file: {any}\n", .{e});
-        testing.expect(false) catch {};
-        return;
-    };
-    defer file.close();
-
-    // Read all file contents
-    const file_contents = file.readToEndAlloc(allocator, 1024) catch |e| {
-        std.debug.print("Failed to read file contents: {any}\n", .{e});
-        testing.expect(false) catch {};
-        return;
-    };
-    defer allocator.free(file_contents);
-
-    // Verify the file contains exactly the bytes we provided
-    testing.expectEqualSlices(u8, &valid_bytes, file_contents) catch {
-        std.debug.print("File contents don't match expected bytes. Expected: {any}, Got: {any}\n", .{ &valid_bytes, file_contents });
-    };
-
-    // Test case 2: Empty data that should still succeed
-    const empty_bytes = [_]u8{};
-    const result2 = writeFailedBytes(&empty_bytes, "empty", allocator, test_timestamp);
-    testing.expect(result2 == true) catch {
-        std.debug.print("writeFailedBytes should return true for empty data\n", .{});
-    };
-
-    // Verify empty file was created
-    const empty_filename = "deserialization_dumps/failed_empty_1234567890.bin";
-    const empty_file = std.fs.cwd().openFile(empty_filename, .{}) catch |e| {
-        std.debug.print("Failed to open empty file: {any}\n", .{e});
-        testing.expect(false) catch {};
-        return;
-    };
-    defer empty_file.close();
-
-    const empty_contents = empty_file.readToEndAlloc(allocator, 1024) catch |e| {
-        std.debug.print("Failed to read empty file contents: {any}\n", .{e});
-        testing.expect(false) catch {};
-        return;
-    };
-    defer allocator.free(empty_contents);
-
-    testing.expectEqualSlices(u8, &empty_bytes, empty_contents) catch {
-        std.debug.print("Empty file contents don't match expected bytes. Expected: {any}, Got: {any}\n", .{ &empty_bytes, empty_contents });
-    };
-
-    // Cleanup after we're done with the directory
-    std.fs.cwd().deleteTree("deserialization_dumps") catch {};
-}
-=======
 
     fn multiaddrsToString(allocator: Allocator, addrs: []const Multiaddr) ![:0]u8 {
         if (addrs.len == 0) {
@@ -294,4 +221,73 @@
         return result;
     }
 };
->>>>>>> 15ad8a28
+
+test "writeFailedBytes creates file with correct content" {
+    const testing = std.testing;
+    const allocator = testing.allocator;
+
+    // Ensure directory exists before test (CI-safe)
+    std.fs.cwd().makeDir("deserialization_dumps") catch {};
+
+    // Use a predictable timestamp for deterministic filename
+    const test_timestamp: i64 = 1234567890;
+
+    // Test case 1: Valid data that should succeed
+    const valid_bytes = [_]u8{ 0x00, 0x01, 0x02, 0x03, 0x04, 0x05 };
+    const result1 = writeFailedBytes(&valid_bytes, "test", allocator, test_timestamp);
+    testing.expect(result1 == true) catch {
+        std.debug.print("writeFailedBytes should return true for valid data\n", .{});
+    };
+
+    // Now verify the file was created and contains correct content
+    const expected_filename = "deserialization_dumps/failed_test_1234567890.bin";
+    const file = std.fs.cwd().openFile(expected_filename, .{}) catch |e| {
+        std.debug.print("Failed to open created file: {any}\n", .{e});
+        testing.expect(false) catch {};
+        return;
+    };
+    defer file.close();
+
+    // Read all file contents
+    const file_contents = file.readToEndAlloc(allocator, 1024) catch |e| {
+        std.debug.print("Failed to read file contents: {any}\n", .{e});
+        testing.expect(false) catch {};
+        return;
+    };
+    defer allocator.free(file_contents);
+
+    // Verify the file contains exactly the bytes we provided
+    testing.expectEqualSlices(u8, &valid_bytes, file_contents) catch {
+        std.debug.print("File contents don't match expected bytes. Expected: {any}, Got: {any}\n", .{ &valid_bytes, file_contents });
+    };
+
+    // Test case 2: Empty data that should still succeed
+    const empty_bytes = [_]u8{};
+    const result2 = writeFailedBytes(&empty_bytes, "empty", allocator, test_timestamp);
+    testing.expect(result2 == true) catch {
+        std.debug.print("writeFailedBytes should return true for empty data\n", .{});
+    };
+
+    // Verify empty file was created
+    const empty_filename = "deserialization_dumps/failed_empty_1234567890.bin";
+    const empty_file = std.fs.cwd().openFile(empty_filename, .{}) catch |e| {
+        std.debug.print("Failed to open empty file: {any}\n", .{e});
+        testing.expect(false) catch {};
+        return;
+    };
+    defer empty_file.close();
+
+    const empty_contents = empty_file.readToEndAlloc(allocator, 1024) catch |e| {
+        std.debug.print("Failed to read empty file contents: {any}\n", .{e});
+        testing.expect(false) catch {};
+        return;
+    };
+    defer allocator.free(empty_contents);
+
+    testing.expectEqualSlices(u8, &empty_bytes, empty_contents) catch {
+        std.debug.print("Empty file contents don't match expected bytes. Expected: {any}, Got: {any}\n", .{ &empty_bytes, empty_contents });
+    };
+
+    // Cleanup after we're done with the directory
+    std.fs.cwd().deleteTree("deserialization_dumps") catch {};
+}