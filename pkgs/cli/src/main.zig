--- conflicted
+++ resolved
@@ -242,15 +242,11 @@
             for (mock_chain.blocks[1..]) |signed_block| {
                 const block = signed_block.message.block;
                 std.debug.print("\nprestate slot blockslot={d} stateslot={d}\n", .{ block.slot, beam_state.slot });
-<<<<<<< HEAD
-                const proof = state_proving_manager.prove_transition(beam_state, block, options, allocator) catch |err| {
+                var proof = state_proving_manager.prove_transition(beam_state, block, options, allocator) catch |err| {
                     ErrorHandler.logErrorWithDetails(err, "generate proof", .{ .slot = block.slot });
                     return err;
                 };
-=======
-                var proof = try state_proving_manager.prove_transition(beam_state, block, options, allocator);
                 defer proof.deinit();
->>>>>>> 2cbfb505
                 // transition beam state for the next block
                 sft_factory.apply_transition(allocator, &beam_state, block, .{ .logger = stf_logger }) catch |err| {
                     ErrorHandler.logErrorWithDetails(err, "apply transition", .{ .slot = block.slot });
