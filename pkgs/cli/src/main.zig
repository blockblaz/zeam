--- conflicted
+++ resolved
@@ -95,12 +95,9 @@
             help: bool = false,
             mockNetwork: bool = false,
             metricsPort: u16 = constants.DEFAULT_METRICS_PORT,
-<<<<<<< HEAD
+            data_dir: []const u8 = constants.DEFAULT_DATA_DIR,
 
             pub const __messages__ = .{};
-=======
-            data_dir: []const u8 = constants.DEFAULT_DATA_DIR,
->>>>>>> a617f765
         },
         prove: struct {
             dist_dir: []const u8 = "zig-out/bin",
@@ -408,11 +405,8 @@
                 .validator_indices = undefined,
                 .local_priv_key = undefined,
                 .logger_config = &zeam_logger_config,
-<<<<<<< HEAD
                 .preset = params.activePreset,
-=======
                 .database_path = leancmd.@"data-dir",
->>>>>>> a617f765
             };
 
             defer start_options.deinit(allocator);
