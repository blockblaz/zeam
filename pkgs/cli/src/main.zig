const std = @import("std");
const json = std.json;
const build_options = @import("build_options");
const constants = @import("constants.zig");

const simargs = @import("simargs");

const types = @import("@zeam/types");
const node_lib = @import("@zeam/node");
const Clock = node_lib.Clock;
const state_proving_manager = @import("@zeam/state-proving-manager");
const BeamNode = node_lib.BeamNode;
const xev = @import("xev");
const Multiaddr = @import("multiformats").multiaddr.Multiaddr;

const configs = @import("@zeam/configs");
const ChainConfig = configs.ChainConfig;
const Chain = configs.Chain;
const ChainOptions = configs.ChainOptions;

const utils_lib = @import("@zeam/utils");

const database = @import("@zeam/database");

const sft_factory = @import("@zeam/state-transition");
const api = @import("@zeam/api");
const api_server = @import("api_server.zig");

const networks = @import("@zeam/network");

const generatePrometheusConfig = @import("prometheus.zig").generatePrometheusConfig;
const yaml = @import("yaml");
const node = @import("node.zig");
const enr_lib = @import("enr");

pub const NodeCommand = struct {
    help: bool = false,
    custom_genesis: []const u8,
    // internal libp2p network id, only matters when two or more nodes are run in same process
    network_id: u32 = 0,
    // the string id to pick configuration in validators.yaml/validator_config.yaml
    @"node-id": []const u8,
    // the private libp2p key arg currently ignored but supported to be cross client compatible for
    // lean-quickstart standard args 1. data-dir 2. node-id 3. node-key
    @"node-key": []const u8 = constants.DEFAULT_NODE_KEY,
    // 1. a special value of "genesis_bootnode" for validator config means its a genesis bootnode and so
    //   the configuration is to be picked from genesis
    // 2. otherwise validator_config is dir path to this nodes's validator_config.yaml and validatrs.yaml
    //   and one must use all the nodes in genesis nodes.yaml as peers
    validator_config: []const u8,
    metrics_enable: bool = false,
    metrics_port: u16 = constants.DEFAULT_METRICS_PORT,
    override_genesis_time: ?u64,
    @"network-dir": []const u8 = "./network",
    @"data-dir": []const u8 = constants.DEFAULT_DATA_DIR,

    pub const __shorts__ = .{
        .help = .h,
    };

    pub const __messages__ = .{
        .custom_genesis = "Custom genesis directory path",
        .network_id = "Internal libp2p network id relevant when running nodes in same process",
        .@"node-id" = "The node id in the genesis config for this lean node",
        .@"node-key" = "Path to the node key file",
        .validator_config = "Path to the validator config directory or 'genesis_bootnode'",
        .metrics_port = "Port to use for publishing metrics",
        .metrics_enable = "Enable metrics endpoint",
        .@"network-dir" = "Directory to store network related information, e.g., peer ids, keys, etc.",
        .override_genesis_time = "Override genesis time in the config.yaml",
        .@"data-dir" = "Path to the data directory",
        .help = "Show help information for the node command",
    };
};

const ZeamArgs = struct {
    genesis: u64 = 1234,
    log_filename: []const u8 = "consensus", // Default logger filename
    log_file_active_level: std.log.Level = .debug, //default log file ActiveLevel
    monocolor_file_log: bool = false, //dont log colors in log files
    console_log_level: std.log.Level = .info, //default console log level
    // choosing 3 vals as default so that default beam cmd run which runs two nodes to interop
    // can justify and finalize
    num_validators: u64 = 3,
    help: bool = false,
    version: bool = false,

    __commands__: union(enum) {
        clock: struct {
            help: bool = false,
        },
        beam: struct {
            help: bool = false,
            mockNetwork: bool = false,
            metricsPort: u16 = constants.DEFAULT_METRICS_PORT,
            data_dir: []const u8 = constants.DEFAULT_DATA_DIR,
        },
        prove: struct {
            dist_dir: []const u8 = "zig-out/bin",
            zkvm: state_proving_manager.ZKVMs = .risc0,
            help: bool = false,

            pub const __shorts__ = .{
                .dist_dir = .d,
                .zkvm = .z,
            };

            pub const __messages__ = .{
                .dist_dir = "Directory where the zkvm guest programs are found",
            };
        },
        prometheus: struct {
            help: bool = false,

            __commands__: union(enum) {
                genconfig: struct {
                    metrics_port: u16 = constants.DEFAULT_METRICS_PORT,
                    filename: []const u8 = "prometheus.yml",
                    help: bool = false,

                    pub const __shorts__ = .{
                        .metrics_port = .p,
                        .filename = .f,
                    };

                    pub const __messages__ = .{
                        .metrics_port = "Port to use for publishing metrics",
                        .filename = "output name for the config file",
                    };
                },

                pub const __messages__ = .{
                    .genconfig = "Generate the prometheus configuration file",
                };
            },
        },
        node: NodeCommand,

        pub const __messages__ = .{
            .clock = "Run the clock service for slot timing",
            .beam = "Run a full Beam node",
            .prove = "Generate and verify ZK proofs for state transitions on a mock chain",
            .prometheus = "Prometheus configuration management",
            .node = "Run a lean node",
        };
    },

    pub const __messages__ = .{
        .genesis = "Genesis time for the chain",
        .num_validators = "Number of validators",
        .log_filename = "Log Filename",
        .log_file_active_level = "Log File Active Level, May be separate from console log level",
        .monocolor_file_log = "Dont Log color formatted log in files for use in non color supported editors",
        .console_log_level = "Log Level for console logging",
    };

    pub const __shorts__ = .{
        .help = .h,
        .version = .v,
    };
};

const error_handler = @import("error_handler.zig");
const ErrorHandler = error_handler.ErrorHandler;

pub fn main() void {
    mainInner() catch |err| {
        ErrorHandler.handleApplicationError(err);
        std.process.exit(1);
    };
}

fn mainInner() !void {
    var gpa = std.heap.GeneralPurposeAllocator(.{}){};
    const allocator = gpa.allocator();
    defer _ = gpa.deinit();

    const app_description = "Zeam - Zig implementation of Beam Chain, a ZK-based Ethereum Consensus Protocol";
    const app_version = build_options.version;

    const opts = simargs.parse(allocator, ZeamArgs, app_description, app_version) catch |err| {
        const stderr = std.io.getStdErr().writer();
        stderr.print("Failed to parse command-line arguments: {s}\n", .{@errorName(err)}) catch {};
        stderr.print("Run 'zeam --help' for usage information.\n", .{}) catch {};
        ErrorHandler.logErrorWithOperation(err, "parse command-line arguments");
        return err;
    };
    const genesis = opts.args.genesis;
    const num_validators = opts.args.num_validators;
    const log_filename = opts.args.log_filename;
    const log_file_active_level = opts.args.log_file_active_level;
    const monocolor_file_log = opts.args.monocolor_file_log;
    const console_log_level = opts.args.console_log_level;

    std.debug.print("opts ={any} genesis={d} num_validators={d}\n", .{ opts, genesis, num_validators });

    switch (opts.args.__commands__) {
        .clock => {
            var loop = xev.Loop.init(.{}) catch |err| {
                ErrorHandler.logErrorWithOperation(err, "initialize event loop");
                return err;
            };
            var clock = Clock.init(gpa.allocator(), genesis, &loop) catch |err| {
                ErrorHandler.logErrorWithOperation(err, "initialize clock");
                return err;
            };
            std.debug.print("clock {any}\n", .{clock});

            clock.run() catch |err| {
                ErrorHandler.logErrorWithOperation(err, "run clock service");
                return err;
            };
        },
        .prove => |provecmd| {
            std.debug.print("distribution dir={s}\n", .{provecmd.dist_dir});
            var zeam_logger_config = utils_lib.getLoggerConfig(null, null);
            const logger = zeam_logger_config.logger(.state_proving_manager);
            const stf_logger = zeam_logger_config.logger(.state_transition);

            const options = state_proving_manager.ZKStateTransitionOpts{
                .zkvm = blk: switch (provecmd.zkvm) {
                    .risc0 => break :blk .{ .risc0 = .{ .program_path = "zig-out/bin/risc0_runtime.elf" } },
                    .powdr => return error.PowdrIsDeprecated,
                    .openvm => break :blk .{ .openvm = .{ .program_path = "zig-out/bin/zeam-stf-openvm", .result_path = "/tmp/openvm-results" } },
                },
                .logger = logger,
            };

            // generate a mock chain with 5 blocks including genesis i.e. 4 blocks on top of genesis
            const mock_config = types.GenesisSpec{
                .genesis_time = genesis,
                .num_validators = num_validators,
            };
            const mock_chain = sft_factory.genMockChain(allocator, 5, mock_config) catch |err| {
                ErrorHandler.logErrorWithOperation(err, "generate mock chain");
                return err;
            };

            // starting beam state
            var beam_state = mock_chain.genesis_state;
            // block 0 is genesis so we have to apply block 1 onwards
<<<<<<< HEAD
            for (mock_chain.blocks[1..]) |block| {
                std.debug.print("\nprestate slot blockslot={d} stateslot={d}\n", .{ block.message.slot, beam_state.slot });
                const proof = state_proving_manager.prove_transition(beam_state, block, options, allocator) catch |err| {
                    ErrorHandler.logErrorWithDetails(err, "generate proof", .{ .slot = block.message.slot });
                    return err;
                };
=======
            for (mock_chain.blocks[1..]) |signed_block| {
                const block = signed_block.message.block;
                std.debug.print("\nprestate slot blockslot={d} stateslot={d}\n", .{ block.slot, beam_state.slot });
                const proof = try state_proving_manager.prove_transition(beam_state, block, options, allocator);
>>>>>>> 01736b0d
                // transition beam state for the next block
                sft_factory.apply_transition(allocator, &beam_state, block, .{ .logger = stf_logger }) catch |err| {
                    ErrorHandler.logErrorWithDetails(err, "apply transition", .{ .slot = block.message.slot });
                    return err;
                };

                // verify the block
                state_proving_manager.verify_transition(proof, [_]u8{0} ** 32, [_]u8{0} ** 32, options) catch |err| {
                    ErrorHandler.logErrorWithDetails(err, "verify proof", .{ .slot = block.message.slot });
                    return err;
                };
            }
            std.log.info("Successfully proved and verified all transitions", .{});
        },
        .beam => |beamcmd| {
            api.init(allocator) catch |err| {
                ErrorHandler.logErrorWithOperation(err, "initialize API");
                return err;
            };

            // Start metrics HTTP server
            api_server.startAPIServer(allocator, beamcmd.metricsPort) catch |err| {
                ErrorHandler.logErrorWithDetails(err, "start API server", .{ .port = beamcmd.metricsPort });
                return err;
            };

            std.debug.print("beam opts ={any}\n", .{beamcmd});

            const mock_network = beamcmd.mockNetwork;

            // some base mainnet spec would be loaded to build this up
            const chain_spec =
                \\{"preset": "mainnet", "name": "beamdev"}
            ;
            const options = json.ParseOptions{
                .ignore_unknown_fields = true,
                .allocate = .alloc_if_needed,
            };
            var chain_options = (try json.parseFromSlice(ChainOptions, gpa.allocator(), chain_spec, options)).value;

            const time_now_ms: usize = @intCast(std.time.milliTimestamp());
            const time_now: usize = @intCast(time_now_ms / std.time.ms_per_s);

            chain_options.genesis_time = time_now;
            chain_options.num_validators = num_validators;
            // transfer ownership of the chain_options to ChainConfig
            const chain_config = try ChainConfig.init(Chain.custom, chain_options);
            var anchorState: types.BeamState = undefined;
            try anchorState.genGenesisState(gpa.allocator(), chain_config.genesis);
            defer anchorState.deinit();

            // TODO we seem to be needing one loop because then the events added to loop are not being fired
            // in the order to which they have been added even with the an appropriate delay added
            // behavior of this further needs to be investigated but for now we will share the same loop
            const loop = try allocator.create(xev.Loop);
            loop.* = try xev.Loop.init(.{});

            try std.fs.cwd().makePath(beamcmd.data_dir);

            // Create loggers first so they can be passed to network implementations
            var logger1_config = utils_lib.getScopedLoggerConfig(.n1, console_log_level, utils_lib.FileBehaviourParams{ .fileActiveLevel = log_file_active_level, .filePath = beamcmd.data_dir, .fileName = log_filename, .monocolorFile = monocolor_file_log });
            var logger2_config = utils_lib.getScopedLoggerConfig(.n2, console_log_level, utils_lib.FileBehaviourParams{ .fileActiveLevel = log_file_active_level, .filePath = beamcmd.data_dir, .fileName = log_filename, .monocolorFile = monocolor_file_log });

            var backend1: networks.NetworkInterface = undefined;
            var backend2: networks.NetworkInterface = undefined;

            // These are owned by the network implementations and will be freed in their deinit functions
            // We will run network1 and network2 after the nodes are running to avoid race conditions
            var network1: *networks.EthLibp2p = undefined;
            var network2: *networks.EthLibp2p = undefined;
            var listen_addresses1: []Multiaddr = undefined;
            var listen_addresses2: []Multiaddr = undefined;
            var connect_peers: []Multiaddr = undefined;
            defer {
                for (listen_addresses1) |addr| addr.deinit();
                allocator.free(listen_addresses1);
                for (listen_addresses2) |addr| addr.deinit();
                allocator.free(listen_addresses2);
                for (connect_peers) |addr| addr.deinit();
                allocator.free(connect_peers);
            }

            if (mock_network) {
                var network: *networks.Mock = try allocator.create(networks.Mock);
                network.* = try networks.Mock.init(allocator, loop, logger1_config.logger(.network));
                backend1 = network.getNetworkInterface();
                backend2 = network.getNetworkInterface();
                logger1_config.logger(null).debug("--- mock gossip {any}", .{backend1.gossip});
            } else {
                network1 = try allocator.create(networks.EthLibp2p);
                const key_pair1 = enr_lib.KeyPair.generate();
                const priv_key1 = key_pair1.v4.toString();
                listen_addresses1 = try allocator.dupe(Multiaddr, &[_]Multiaddr{try Multiaddr.fromString(allocator, "/ip4/0.0.0.0/tcp/9001")});
                const network_name1 = try allocator.dupe(u8, chain_config.spec.name);
                errdefer allocator.free(network_name1);
                network1.* = try networks.EthLibp2p.init(allocator, loop, .{
                    .networkId = 0,
                    .network_name = network_name1,
                    .local_private_key = &priv_key1,
                    .listen_addresses = listen_addresses1,
                    .connect_peers = null,
                }, logger1_config.logger(.network));
                backend1 = network1.getNetworkInterface();

                // init a new lib2p network here to connect with network1
                network2 = try allocator.create(networks.EthLibp2p);
                const key_pair2 = enr_lib.KeyPair.generate();
                const priv_key2 = key_pair2.v4.toString();
                listen_addresses2 = try allocator.dupe(Multiaddr, &[_]Multiaddr{try Multiaddr.fromString(allocator, "/ip4/0.0.0.0/tcp/9002")});
                connect_peers = try allocator.dupe(Multiaddr, &[_]Multiaddr{try Multiaddr.fromString(allocator, "/ip4/127.0.0.1/tcp/9001")});
                const network_name2 = try allocator.dupe(u8, chain_config.spec.name);
                errdefer allocator.free(network_name2);
                network2.* = try networks.EthLibp2p.init(allocator, loop, .{
                    .networkId = 1,
                    .network_name = network_name2,
                    .local_private_key = &priv_key2,
                    .listen_addresses = listen_addresses2,
                    .connect_peers = connect_peers,
                }, logger2_config.logger(.network));
                backend2 = network2.getNetworkInterface();
                logger1_config.logger(null).debug("--- ethlibp2p gossip {any}", .{backend1.gossip});
            }

            var clock = try allocator.create(Clock);
            clock.* = try Clock.init(allocator, chain_config.genesis.genesis_time, loop);

            //one missing validator is by design
            var validator_ids_1 = [_]usize{1};
            var validator_ids_2 = [_]usize{2};

            const data_dir_1 = try std.fmt.allocPrint(allocator, "{s}/node1", .{beamcmd.data_dir});
            defer allocator.free(data_dir_1);
            const data_dir_2 = try std.fmt.allocPrint(allocator, "{s}/node2", .{beamcmd.data_dir});
            defer allocator.free(data_dir_2);

            var db_1 = try database.Db.open(allocator, logger1_config.logger(.database), data_dir_1);
            defer db_1.deinit();
            var db_2 = try database.Db.open(allocator, logger2_config.logger(.database), data_dir_2);
            defer db_2.deinit();

            var beam_node_1: BeamNode = undefined;
            try beam_node_1.init(allocator, .{
                // options
                .nodeId = 0,
                .config = chain_config,
                .anchorState = &anchorState,
                .backend = backend1,
                .clock = clock,
                .validator_ids = &validator_ids_1,
                .db = db_1,
                .logger_config = &logger1_config,
            });

            var beam_node_2: BeamNode = undefined;
            try beam_node_2.init(allocator, .{
                // options
                .nodeId = 1,
                .config = chain_config,
                .anchorState = &anchorState,
                .backend = backend2,
                .clock = clock,
                .validator_ids = &validator_ids_2,
                .db = db_2,
                .logger_config = &logger2_config,
            });

            try beam_node_1.run();
            try beam_node_2.run();

            if (!mock_network) {
                try network1.run();
                try network2.run();
            }

            try clock.run();
        },
        .prometheus => |prometheus| switch (prometheus.__commands__) {
            .genconfig => |genconfig| {
                const generated_config = generatePrometheusConfig(allocator, genconfig.metrics_port) catch |err| {
                    ErrorHandler.logErrorWithOperation(err, "generate Prometheus config");
                    return err;
                };
                const cwd = std.fs.cwd();
                const config_file = cwd.createFile(genconfig.filename, .{ .truncate = true }) catch |err| {
                    ErrorHandler.logErrorWithDetails(err, "create Prometheus config file", .{ .filename = genconfig.filename });
                    return err;
                };
                defer config_file.close();
                config_file.writeAll(generated_config) catch |err| {
                    ErrorHandler.logErrorWithDetails(err, "write Prometheus config", .{ .filename = genconfig.filename });
                    return err;
                };
                std.log.info("Successfully generated Prometheus config: {s}", .{genconfig.filename});
            },
        },
        .node => |leancmd| {
            std.fs.cwd().makePath(leancmd.@"data-dir") catch |err| {
                ErrorHandler.logErrorWithDetails(err, "create data directory", .{ .path = leancmd.@"data-dir" });
                return err;
            };

            var zeam_logger_config = utils_lib.getLoggerConfig(console_log_level, utils_lib.FileBehaviourParams{ .fileActiveLevel = log_file_active_level, .filePath = leancmd.@"data-dir", .fileName = log_filename });

            var start_options: node.NodeOptions = .{
                .network_id = leancmd.network_id,
                .node_key = leancmd.@"node-id",
                .validator_config = leancmd.validator_config,
                .node_key_index = undefined,
                .metrics_enable = leancmd.metrics_enable,
                .metrics_port = leancmd.metrics_port,
                .bootnodes = undefined,
                .genesis_spec = undefined,
                .validator_indices = undefined,
                .local_priv_key = undefined,
                .logger_config = &zeam_logger_config,
                .database_path = leancmd.@"data-dir",
            };

            defer start_options.deinit(allocator);

            node.buildStartOptions(allocator, leancmd, &start_options) catch |err| {
                ErrorHandler.logErrorWithDetails(err, "build node start options", .{
                    .node_id = leancmd.@"node-id",
                    .validator_config = leancmd.validator_config,
                    .custom_genesis = leancmd.custom_genesis,
                });
                return err;
            };

            var lean_node: node.Node = undefined;
            lean_node.init(allocator, &start_options) catch |err| {
                ErrorHandler.logErrorWithOperation(err, "initialize lean node");
                return err;
            };
            defer lean_node.deinit();

            lean_node.run() catch |err| {
                ErrorHandler.logErrorWithOperation(err, "run lean node");
                return err;
            };
        },
    }
}

test {
    @import("std").testing.refAllDeclsRecursive(@This());
}<|MERGE_RESOLUTION|>--- conflicted
+++ resolved
@@ -239,19 +239,13 @@
             // starting beam state
             var beam_state = mock_chain.genesis_state;
             // block 0 is genesis so we have to apply block 1 onwards
-<<<<<<< HEAD
             for (mock_chain.blocks[1..]) |block| {
-                std.debug.print("\nprestate slot blockslot={d} stateslot={d}\n", .{ block.message.slot, beam_state.slot });
+                const block = signed_block.message.block;
+                std.debug.print("\nprestate slot blockslot={d} stateslot={d}\n", .{ block.slot, beam_state.slot });
                 const proof = state_proving_manager.prove_transition(beam_state, block, options, allocator) catch |err| {
                     ErrorHandler.logErrorWithDetails(err, "generate proof", .{ .slot = block.message.slot });
                     return err;
                 };
-=======
-            for (mock_chain.blocks[1..]) |signed_block| {
-                const block = signed_block.message.block;
-                std.debug.print("\nprestate slot blockslot={d} stateslot={d}\n", .{ block.slot, beam_state.slot });
-                const proof = try state_proving_manager.prove_transition(beam_state, block, options, allocator);
->>>>>>> 01736b0d
                 // transition beam state for the next block
                 sft_factory.apply_transition(allocator, &beam_state, block, .{ .logger = stf_logger }) catch |err| {
                     ErrorHandler.logErrorWithDetails(err, "apply transition", .{ .slot = block.message.slot });
