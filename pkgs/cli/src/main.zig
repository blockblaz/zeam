--- conflicted
+++ resolved
@@ -28,17 +28,13 @@
 
 const ZeamArgs = struct {
     genesis: u64 = 1234,
-<<<<<<< HEAD
-    num_validators: u64 = 4,
     log_filename: []const u8 = "consensus", // Default logger filename
     log_filepath: []const u8 = "./log", // Default logger filepath
     log_file_active_level: std.log.Level = .debug, //default log file ActiveLevel
     console_log_level: std.log.Level = .info, //default console log level
-=======
     // choosing 3 vals as default so that default beam cmd run which runs two nodes to interop
     // can justify and finalize
     num_validators: u64 = 3,
->>>>>>> 94681cd9
     help: bool = false,
     version: bool = false,
 
