const std = @import("std");
const json = std.json;
const build_options = @import("build_options");

const simargs = @import("simargs");

const types = @import("@zeam/types");
const nodeLib = @import("@zeam/node");
const Clock = nodeLib.Clock;
const stateProvingManager = @import("@zeam/state-proving-manager");
const BeamNode = nodeLib.BeamNode;
const xev = @import("xev");
const Multiaddr = @import("multiformats").multiaddr.Multiaddr;

const configs = @import("@zeam/configs");
const ChainConfig = configs.ChainConfig;
const Chain = configs.Chain;
const ChainOptions = configs.ChainOptions;

const utilsLib = @import("@zeam/utils");

const sftFactory = @import("@zeam/state-transition");
const metrics = @import("@zeam/metrics");
const metricsServer = @import("metrics_server.zig");

const networks = @import("@zeam/network");

const generatePrometheusConfig = @import("prometheus.zig").generatePrometheusConfig;

const ZeamArgs = struct {
    genesis: u64 = 1234,
    log_filename: []const u8 = "consensus", // Default logger filename
    log_filepath: []const u8 = "./log", // Default logger filepath
    log_file_active_level: std.log.Level = .debug, //default log file ActiveLevel
<<<<<<< HEAD
    log_no_file_colors: bool = false, //dont log colors in log files
=======
>>>>>>> 2a5d6a70
    console_log_level: std.log.Level = .info, //default console log level
    // choosing 3 vals as default so that default beam cmd run which runs two nodes to interop
    // can justify and finalize
    num_validators: u64 = 3,
    help: bool = false,
    version: bool = false,

    __commands__: union(enum) {
        clock: struct {
            help: bool = false,
        },
        beam: struct {
            help: bool = false,
            mockNetwork: bool = false,
            metricsPort: u16 = 9667,
        },
        prove: struct {
            dist_dir: []const u8 = "zig-out/bin",
            zkvm: stateProvingManager.ZKVMs = .risc0,
            help: bool = false,

            pub const __shorts__ = .{
                .dist_dir = .d,
                .zkvm = .z,
            };

            pub const __messages__ = .{
                .dist_dir = "Directory where the zkvm guest programs are found",
            };
        },
        prometheus: struct {
            help: bool = false,

            __commands__: union(enum) {
                genconfig: struct {
                    metrics_port: u16 = 9667,
                    filename: []const u8 = "prometheus.yml",
                    help: bool = false,

                    pub const __shorts__ = .{
                        .metrics_port = .p,
                        .filename = .f,
                    };

                    pub const __messages__ = .{
                        .metrics_port = "Port to use for publishing metrics",
                        .filename = "output name for the config file",
                    };
                },

                pub const __messages__ = .{
                    .genconfig = "Generate the prometheus configuration file",
                };
            },
        },

        pub const __messages__ = .{
            .clock = "Run the clock service for slot timing",
            .beam = "Run a full Beam node",
            .prove = "Generate and verify ZK proofs for state transitions on a mock chain",
            .prometheus = "Prometheus configuration management",
        };
    },

    pub const __messages__ = .{
        .genesis = "Genesis time for the chain",
        .num_validators = "Number of validators",
        .log_filename = "Log Filename",
        .log_filepath = "Log Filepath - must exist",
        .log_file_active_level = "Log File Active Level, May be separate from console log level",
<<<<<<< HEAD
        .log_no_file_colors = "Dont Log color formatted log in files for use in non color supported editors",
=======
>>>>>>> 2a5d6a70
        .console_log_level = "Log Level for console logging",
    };

    pub const __shorts__ = .{
        .help = .h,
        .version = .v,
    };
};

pub fn main() !void {
    var gpa = std.heap.GeneralPurposeAllocator(.{}){};
    const allocator = gpa.allocator();
    const app_description = "Zeam - Zig implementation of Beam Chain, a ZK-based Ethereum Consensus Protocol";
    const app_version = build_options.version;

    const opts = try simargs.parse(allocator, ZeamArgs, app_description, app_version);
    const genesis = opts.args.genesis;
    const num_validators = opts.args.num_validators;
    const log_filename = opts.args.log_filename;
    const log_filepath = opts.args.log_filepath;
    const log_file_active_level = opts.args.log_file_active_level;
<<<<<<< HEAD
    const log_no_file_colors = opts.args.log_no_file_colors;
=======
>>>>>>> 2a5d6a70
    const console_log_level = opts.args.console_log_level;

    std.debug.print("opts ={any} genesis={d} num_validators={d}\n", .{ opts, genesis, num_validators });

    switch (opts.args.__commands__) {
        .clock => {
            var loop = try xev.Loop.init(.{});
            var clock = try Clock.init(gpa.allocator(), genesis, &loop);
            std.debug.print("clock {any}\n", .{clock});

            try clock.run();
        },
        .prove => |provecmd| {
            std.debug.print("distribution dir={s}\n", .{provecmd.dist_dir});
            var logger = utilsLib.getLogger(null, null);

            const options = stateProvingManager.ZKStateTransitionOpts{
                .zkvm = blk: switch (provecmd.zkvm) {
                    .risc0 => break :blk .{ .risc0 = .{ .program_path = "zig-out/bin/risc0_runtime.elf" } },
                    .powdr => return error.PowdrIsDeprecated,
                },
                .logger = &logger,
            };

            // generate a mock chain with 5 blocks including genesis i.e. 4 blocks on top of genesis
            const mock_config = types.GenesisSpec{
                .genesis_time = genesis,
                .num_validators = num_validators,
            };
            const mock_chain = try sftFactory.genMockChain(allocator, 5, mock_config);

            // starting beam state
            var beam_state = mock_chain.genesis_state;
            // block 0 is genesis so we have to apply block 1 onwards
            for (mock_chain.blocks[1..]) |block| {
                std.debug.print("\nprestate slot blockslot={d} stateslot={d}\n", .{ block.message.slot, beam_state.slot });
                const proof = try stateProvingManager.prove_transition(beam_state, block, options, allocator);
                // transition beam state for the next block
                try sftFactory.apply_transition(allocator, &beam_state, block, .{ .logger = &logger });

                // verify the block
                try stateProvingManager.verify_transition(proof, [_]u8{0} ** 32, [_]u8{0} ** 32, options);
            }
        },
        .beam => |beamcmd| {
            try metrics.init(allocator);

            // Start metrics HTTP server
            try metricsServer.startMetricsServer(allocator, beamcmd.metricsPort);

            std.debug.print("beam opts ={any}\n", .{beamcmd});

            const mock_network = beamcmd.mockNetwork;

            // some base mainnet spec would be loaded to build this up
            const chain_spec =
                \\{"preset": "mainnet", "name": "beamdev"}
            ;
            const options = json.ParseOptions{
                .ignore_unknown_fields = true,
                .allocate = .alloc_if_needed,
            };
            var chain_options = (try json.parseFromSlice(ChainOptions, gpa.allocator(), chain_spec, options)).value;

            const time_now_ms: usize = @intCast(std.time.milliTimestamp());
            const time_now: usize = @intCast(time_now_ms / std.time.ms_per_s);

            chain_options.genesis_time = time_now;
            chain_options.num_validators = num_validators;
            const chain_config = try ChainConfig.init(Chain.custom, chain_options);
            const anchorState = try sftFactory.genGenesisState(gpa.allocator(), chain_config.genesis);

            // TODO we seem to be needing one loop because then the events added to loop are not being fired
            // in the order to which they have been added even with the an appropriate delay added
            // behavior of this further needs to be investigated but for now we will share the same loop
            const loop = try allocator.create(xev.Loop);
            loop.* = try xev.Loop.init(.{});

            // Create loggers first so they can be passed to network implementations
            var logger1 = utilsLib.getScopedLogger(.n1, console_log_level, utilsLib.FileBehaviourParams{ .fileActiveLevel = log_file_active_level, .filePath = log_filepath, .fileName = log_filename });
            var logger2 = utilsLib.getScopedLogger(.n2, console_log_level, utilsLib.FileBehaviourParams{ .fileActiveLevel = log_file_active_level, .filePath = log_filepath, .fileName = log_filename });

            var backend1: networks.NetworkInterface = undefined;
            var backend2: networks.NetworkInterface = undefined;
            if (mock_network) {
                var network: *networks.Mock = try allocator.create(networks.Mock);
                network.* = try networks.Mock.init(allocator, loop, &logger1);
                backend1 = network.getNetworkInterface();
                backend2 = network.getNetworkInterface();
                logger1.debug("--- mock gossip {any}", .{backend1.gossip});
            } else {
                var network1: *networks.EthLibp2p = try allocator.create(networks.EthLibp2p);
                const listen_addresses1 = &[_]Multiaddr{try Multiaddr.fromString(allocator, "/ip4/0.0.0.0/tcp/9001")};
                // these addresses are converted to a slice in the `run` function of `EthLibp2p` so it can be freed safely after `run` returns
                defer for (listen_addresses1) |addr| addr.deinit();
                network1.* = try networks.EthLibp2p.init(allocator, loop, .{ .networkId = 0, .listen_addresses = listen_addresses1, .connect_peers = null }, &logger1);
                try network1.run();
                backend1 = network1.getNetworkInterface();

                // init a new lib2p network here to connect with network1
                var network2: *networks.EthLibp2p = try allocator.create(networks.EthLibp2p);
                // these addresses are converted to a slice in the `run` function of `EthLibp2p` so it can be freed safely after `run` returns
                const listen_addresses2 = &[_]Multiaddr{try Multiaddr.fromString(allocator, "/ip4/0.0.0.0/tcp/9002")};
                defer for (listen_addresses2) |addr| addr.deinit();
                const connect_peers = &[_]Multiaddr{try Multiaddr.fromString(allocator, "/ip4/127.0.0.1/tcp/9001")};
                defer for (connect_peers) |addr| addr.deinit();
                network2.* = try networks.EthLibp2p.init(allocator, loop, .{ .networkId = 1, .listen_addresses = listen_addresses2, .connect_peers = connect_peers }, &logger2);
                try network2.run();
                backend2 = network2.getNetworkInterface();
                logger1.debug("--- ethlibp2p gossip {any}", .{backend1.gossip});
            }

            var clock = try allocator.create(Clock);
            clock.* = try Clock.init(allocator, chain_config.genesis.genesis_time, loop);

            var validator_ids_1 = [_]usize{1};
            var validator_ids_2 = [_]usize{2};

<<<<<<< HEAD
            // Ensure log directory exists if log_filepath is not provided or is the default "./log"
            if (std.mem.eql(u8, log_filepath, "./log")) {
                var cwd = std.fs.cwd();
                // Try to open the directory, create if it doesn't exist
                if (cwd.openDir(log_filepath, .{})) |_| {
                    // Directory exists, do nothing
                } else |_| {
                    // Directory does not exist, create it
                    cwd.makeDir(log_filepath) catch |err| {
                        std.debug.print("\nERROR : Failed to create log directory: {any}\n", .{err});
                    };
                }
            }

            var logger1 = utilsLib.getScopedLogger(.n1, console_log_level, utilsLib.FileBehaviourParams{ .fileActiveLevel = log_file_active_level, .filePath = log_filepath, .fileName = log_filename, .noFileColors = log_no_file_colors });
            var logger2 = utilsLib.getScopedLogger(.n2, console_log_level, utilsLib.FileBehaviourParams{ .fileActiveLevel = log_file_active_level, .filePath = log_filepath, .fileName = log_filename, .noFileColors = log_no_file_colors });

=======
>>>>>>> 2a5d6a70
            var beam_node_1 = try BeamNode.init(allocator, .{
                // options
                .nodeId = 0,
                .config = chain_config,
                .anchorState = anchorState,
                .backend = backend1,
                .clock = clock,
                .db = .{},
                .validator_ids = &validator_ids_1,
                .logger = &logger1,
            });
            var beam_node_2 = try BeamNode.init(allocator, .{
                // options
                .nodeId = 1,
                .config = chain_config,
                .anchorState = anchorState,
                .backend = backend2,
                .clock = clock,
                .db = .{},
                .validator_ids = &validator_ids_2,
                .logger = &logger2,
            });

            try beam_node_1.run();
            try beam_node_2.run();
            try clock.run();
        },
        .prometheus => |prometheus| switch (prometheus.__commands__) {
            .genconfig => |genconfig| {
                const generated_config = try generatePrometheusConfig(allocator, genconfig.metrics_port);
                const cwd = std.fs.cwd();
                const config_file = try cwd.createFile(genconfig.filename, .{ .truncate = true });
                defer config_file.close();
                try config_file.writeAll(generated_config);
            },
        },
    }
}<|MERGE_RESOLUTION|>--- conflicted
+++ resolved
@@ -32,10 +32,7 @@
     log_filename: []const u8 = "consensus", // Default logger filename
     log_filepath: []const u8 = "./log", // Default logger filepath
     log_file_active_level: std.log.Level = .debug, //default log file ActiveLevel
-<<<<<<< HEAD
     log_no_file_colors: bool = false, //dont log colors in log files
-=======
->>>>>>> 2a5d6a70
     console_log_level: std.log.Level = .info, //default console log level
     // choosing 3 vals as default so that default beam cmd run which runs two nodes to interop
     // can justify and finalize
@@ -106,10 +103,7 @@
         .log_filename = "Log Filename",
         .log_filepath = "Log Filepath - must exist",
         .log_file_active_level = "Log File Active Level, May be separate from console log level",
-<<<<<<< HEAD
         .log_no_file_colors = "Dont Log color formatted log in files for use in non color supported editors",
-=======
->>>>>>> 2a5d6a70
         .console_log_level = "Log Level for console logging",
     };
 
@@ -131,10 +125,7 @@
     const log_filename = opts.args.log_filename;
     const log_filepath = opts.args.log_filepath;
     const log_file_active_level = opts.args.log_file_active_level;
-<<<<<<< HEAD
     const log_no_file_colors = opts.args.log_no_file_colors;
-=======
->>>>>>> 2a5d6a70
     const console_log_level = opts.args.console_log_level;
 
     std.debug.print("opts ={any} genesis={d} num_validators={d}\n", .{ opts, genesis, num_validators });
@@ -253,7 +244,6 @@
             var validator_ids_1 = [_]usize{1};
             var validator_ids_2 = [_]usize{2};
 
-<<<<<<< HEAD
             // Ensure log directory exists if log_filepath is not provided or is the default "./log"
             if (std.mem.eql(u8, log_filepath, "./log")) {
                 var cwd = std.fs.cwd();
@@ -271,8 +261,6 @@
             var logger1 = utilsLib.getScopedLogger(.n1, console_log_level, utilsLib.FileBehaviourParams{ .fileActiveLevel = log_file_active_level, .filePath = log_filepath, .fileName = log_filename, .noFileColors = log_no_file_colors });
             var logger2 = utilsLib.getScopedLogger(.n2, console_log_level, utilsLib.FileBehaviourParams{ .fileActiveLevel = log_file_active_level, .filePath = log_filepath, .fileName = log_filename, .noFileColors = log_no_file_colors });
 
-=======
->>>>>>> 2a5d6a70
             var beam_node_1 = try BeamNode.init(allocator, .{
                 // options
                 .nodeId = 0,
