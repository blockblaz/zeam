const std = @import("std");

/// Default port for metrics server
pub const DEFAULT_METRICS_PORT: u16 = 9667;

/// Default server IP address for local connections
pub const DEFAULT_SERVER_IP: []const u8 = "127.0.0.1";

/// Default timeout for server startup (in milliseconds)
pub const DEFAULT_SERVER_STARTUP_TIMEOUT_MS: i64 = 120000;

/// Default retry interval between connection attempts (in milliseconds)
pub const DEFAULT_RETRY_INTERVAL_MS: u64 = 1000;

<<<<<<< HEAD
/// Default path for the database
pub const DEFAULT_DB_PATH: []const u8 = "./data";
=======
/// SSE heartbeat interval (seconds)
pub const SSE_HEARTBEAT_SECONDS: u64 = 30;
>>>>>>> 0fdae080
<|MERGE_RESOLUTION|>--- conflicted
+++ resolved
@@ -12,10 +12,8 @@
 /// Default retry interval between connection attempts (in milliseconds)
 pub const DEFAULT_RETRY_INTERVAL_MS: u64 = 1000;
 
-<<<<<<< HEAD
 /// Default path for the database
 pub const DEFAULT_DB_PATH: []const u8 = "./data";
-=======
+
 /// SSE heartbeat interval (seconds)
-pub const SSE_HEARTBEAT_SECONDS: u64 = 30;
->>>>>>> 0fdae080
+pub const SSE_HEARTBEAT_SECONDS: u64 = 30;