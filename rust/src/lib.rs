--- conflicted
+++ resolved
@@ -1,15 +1,14 @@
 #[cfg(feature = "libp2p")]
 pub mod libp2p_bridge;
+
+#[cfg(feature = "libp2p")]
+pub mod req_resp;
 
 #[cfg(feature = "hashsig")]
 pub mod hashsig;
 
 #[cfg(feature = "openvm")]
 pub mod openvm;
-<<<<<<< HEAD
 
 #[cfg(feature = "risc0")]
-=======
-pub mod req_resp;
->>>>>>> 4bda8f19
 pub mod risc0;