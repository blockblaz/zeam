--- conflicted
+++ resolved
@@ -8,7 +8,11 @@
 risc0 = ["dep:risc0-zkvm"]
 openvm = ["dep:openvm-platform", "dep:openvm-sdk", "dep:openvm-build", "dep:openvm-stark-sdk", "dep:openvm-transpiler"]
 hashsig = ["dep:hashsig", "dep:rand", "dep:rand_chacha", "dep:thiserror"]
-libp2p = ["dep:libp2p", "dep:libp2p-mplex", "dep:futures", "dep:tokio"]
+libp2p = [
+    "dep:libp2p", "dep:libp2p-mplex", "dep:futures", "dep:tokio", "dep:tokio-util",
+    "dep:tokio-io-timeout", "dep:unsigned-varint", "dep:async-trait", "dep:lazy_static",
+    "dep:delay_map", "dep:tracing", "dep:bytes", "dep:slog", "dep:thiserror"
+]
 
 # Convenience feature combinations
 networking = ["libp2p"]
@@ -21,33 +25,9 @@
 serde = { version = "1.0", features = ["derive"] }
 serde_cbor = "0.11.2"
 bincode = "1.3"
-<<<<<<< HEAD
 snap = "1"
 sha2 = "0.9"
 hex = "0.4.3"
-=======
-libp2p-mplex = "0.42"
-futures = "0.3.31"
-tokio = { version = "1", features = ["full"] }
-tokio-util = { version = "0.7", features = ["codec", "compat"] }
-tokio-io-timeout = "1.2"
-unsigned-varint = { version = "0.7", features = ["codec"] }
-bytes = "1"
-slog = { version = "2", features = ["max_level_debug", "release_max_level_debug", "nested-values"] }
-snap = "1"
-sha2 = "0.9"
-hex = "0.4.3"
-async-trait = "0.1.86"
-lazy_static = "1.5.0"
-delay_map = "0.4.1"
-thiserror = "2.0.11"
-tracing = "0.1"
-openvm-platform = { package = "openvm", git = "https://github.com/openvm-org/openvm.git", tag = "v1.3.0", features = ["std"] }
-openvm-sdk = { git = "https://github.com/openvm-org/openvm.git", tag = "v1.3.0" }
-openvm-build = { git = "https://github.com/openvm-org/openvm.git", tag = "v1.3.0" }
-openvm-stark-sdk = { git = "https://github.com/openvm-org/stark-backend.git", tag = "v1.1.1" }
-openvm-transpiler = { git = "https://github.com/openvm-org/openvm.git", tag = "v1.3.0" }
->>>>>>> 4bda8f19
 
 # Optional dependencies controlled by features
 risc0-zkvm = { version = "3.0.3", optional = true }
@@ -63,6 +43,15 @@
 libp2p-mplex = { version = "0.42", optional = true }
 futures = { version = "0.3.31", optional = true }
 tokio = { version = "1", features = ["full"], optional = true }
+tokio-util = { version = "0.7", features = ["codec", "compat"], optional = true }
+tokio-io-timeout = { version = "1.2", optional = true }
+unsigned-varint = { version = "0.7", features = ["codec"], optional = true }
+async-trait = { version = "0.1.86", optional = true }
+lazy_static = { version = "1.5.0", optional = true }
+delay_map = { version = "0.4.1", optional = true }
+tracing = { version = "0.1", optional = true }
+bytes = { version = "1", optional = true } 
+slog = { version = "2", features = ["max_level_debug", "release_max_level_debug", "nested-values"], optional = true  }
 libp2p = { version = "0.54", default-features = false, features = ["identify", "yamux", "noise", "dns", "tcp", "tokio", "plaintext", "secp256k1", "macros", "ecdsa", "metrics", "quic", "upnp", "ping", "gossipsub"], optional = true }
 
 [lib]
