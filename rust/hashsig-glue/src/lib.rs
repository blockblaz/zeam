--- conflicted
+++ resolved
@@ -8,14 +8,8 @@
 use std::ptr;
 use std::slice;
 
-<<<<<<< HEAD
-use hashsig::signature::generalized_xmss::instantiations_poseidon_top_level::lifetime_2_to_the_32::hashing_optimized::SIGTopLevelTargetSumLifetime32Dim64Base8;
-
-pub type HashSigScheme = SIGTopLevelTargetSumLifetime32Dim64Base8;
-=======
 pub type HashSigScheme =
     leansig::signature::generalized_xmss::instantiations_poseidon_top_level::lifetime_2_to_the_32::hashing_optimized::SIGTopLevelTargetSumLifetime32Dim64Base8;
->>>>>>> 964107d7
 pub type HashSigPrivateKey = <HashSigScheme as SignatureScheme>::SecretKey;
 pub type HashSigPublicKey = <HashSigScheme as SignatureScheme>::PublicKey;
 pub type HashSigSignature = <HashSigScheme as SignatureScheme>::Signature;
@@ -174,20 +168,12 @@
     }
 }
 
-<<<<<<< HEAD
-/// Reconstruct a key pair from JSON-serialized secret key and bincode-serialized public key bytes
-=======
 /// Reconstruct a key pair from SSZ-encoded secret and public keys
->>>>>>> 964107d7
 /// Returns a pointer to the KeyPair or null on error
 /// # Safety
 /// This is meant to be called from zig, so the pointers will always dereference correctly
 #[no_mangle]
-<<<<<<< HEAD
-pub unsafe extern "C" fn hashsig_keypair_from_json_sk_bincode_pk(
-=======
 pub unsafe extern "C" fn hashsig_keypair_from_ssz(
->>>>>>> 964107d7
     secret_key_ptr: *const u8,
     secret_key_len: usize,
     public_key_ptr: *const u8,
@@ -201,33 +187,19 @@
         let sk_slice = slice::from_raw_parts(secret_key_ptr, secret_key_len);
         let pk_slice = slice::from_raw_parts(public_key_ptr, public_key_len);
 
-<<<<<<< HEAD
-        let private_key: HashSigPrivateKey = match serde_json::from_slice(sk_slice) {
-=======
         let private_key: HashSigPrivateKey = match HashSigPrivateKey::from_ssz_bytes(sk_slice) {
->>>>>>> 964107d7
             Ok(key) => key,
             Err(_) => {
                 return ptr::null_mut();
             }
         };
 
-<<<<<<< HEAD
-        let public_key: HashSigPublicKey =
-            match bincode::serde::decode_from_slice(pk_slice, BINCODE_CONFIG) {
-                Ok((pk, _)) => pk,
-                Err(_) => {
-                    return ptr::null_mut();
-                }
-            };
-=======
         let public_key: HashSigPublicKey = match HashSigPublicKey::from_ssz_bytes(pk_slice) {
             Ok(key) => key,
             Err(_) => {
                 return ptr::null_mut();
             }
         };
->>>>>>> 964107d7
 
         let keypair = Box::new(KeyPair {
             public_key: PublicKey::new(public_key),
