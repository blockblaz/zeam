# Dockerfile.prebuilt
#
# This Dockerfile is designed for pre-built binaries (built outside Docker).
# It bypasses the Zig HTTP connection pool bug by copying pre-built artifacts.
#
# Usage:
#   1. Build natively: zig build -Doptimize=ReleaseFast -Dgit_version="$(git rev-parse --short HEAD)"
#   2. Build image: docker build -f Dockerfile.prebuilt -t zeam:latest .
#
# This approach is used for multi-arch builds on CI/VMs to avoid intermittent
# Zig HTTP failures during dependency fetching.

# Runtime prep stage - get the necessary libraries
FROM ubuntu:24.04 AS runtime-prep
ARG TARGETARCH

# Install SSL certificates
RUN apt-get update && apt-get install -y --no-install-recommends \
    ca-certificates \
    && rm -rf /var/lib/apt/lists/*

# Copy pre-built binaries and resources
COPY zig-out/ /app/zig-out/
COPY resources/ /app/resources/

# Create a script to copy the right libraries based on architecture
RUN mkdir -p /runtime-libs && \
<<<<<<< HEAD
    # Extract library paths from ldd: field 3 for "=> /path" format, field 1 for "/path" format
    ldd /app/zig-out/bin/zeam | awk '{if ($3 ~ /^\//) print $3; else if ($1 ~ /^\//) print $1}' | while read lib; do \
        if [ -f "$lib" ]; then \
            cp --parents -L "$lib" /runtime-libs/ || true; \
        fi; \
    done
=======
    for lib in `ldd /app/zig-out/bin/zeam | grep -oP '(\/lib[^\s]+)'`; do \
        [ -f $lib ] && cp --parents -L $lib /runtime-libs/ || true; \
    done;
>>>>>>> 50739292

# Runtime stage - using scratch for minimal size
FROM scratch AS runtime

# Copy the architecture-specific libraries and loader
COPY --from=runtime-prep /runtime-libs/ /

# Copy SSL certificates for HTTPS
COPY --from=runtime-prep /etc/ssl/certs/ca-certificates.crt /etc/ssl/certs/

# Copy pre-built binaries
COPY --from=runtime-prep /app/zig-out/ /app/zig-out/

# Copy runtime resources
COPY --from=runtime-prep /app/resources/ /app/resources/

# Set the zeam binary as the entrypoint
ENTRYPOINT ["/app/zig-out/bin/zeam"]

# NOTE: The xev event loop used by zeam may require running with:
#   --security-opt seccomp=unconfined
# This is necessary for certain container environments to avoid PermissionDenied errors.<|MERGE_RESOLUTION|>--- conflicted
+++ resolved
@@ -25,18 +25,9 @@
 
 # Create a script to copy the right libraries based on architecture
 RUN mkdir -p /runtime-libs && \
-<<<<<<< HEAD
-    # Extract library paths from ldd: field 3 for "=> /path" format, field 1 for "/path" format
-    ldd /app/zig-out/bin/zeam | awk '{if ($3 ~ /^\//) print $3; else if ($1 ~ /^\//) print $1}' | while read lib; do \
-        if [ -f "$lib" ]; then \
-            cp --parents -L "$lib" /runtime-libs/ || true; \
-        fi; \
-    done
-=======
     for lib in `ldd /app/zig-out/bin/zeam | grep -oP '(\/lib[^\s]+)'`; do \
         [ -f $lib ] && cp --parents -L $lib /runtime-libs/ || true; \
     done;
->>>>>>> 50739292
 
 # Runtime stage - using scratch for minimal size
 FROM scratch AS runtime
