--- conflicted
+++ resolved
@@ -31,15 +31,13 @@
             .url = "git+https://github.com/kubkon/zig-yaml#a37be441b042d8aa119213f82f715c0dd1019655",
             .hash = "zig_yaml-0.1.0-C1161hmEAgBeNkAzDaTpcf-2HBydmS1KpJ6FVfGIZfr_",
         },
-<<<<<<< HEAD
         .rocksdb = .{
             .url = "https://github.com/Syndica/rocksdb-zig/archive/70137101ad89640e0fc2e5ddbe60a26c522c7ae7.tar.gz",
             .hash = "rocksdb-9.7.4-z_CUTmO5AAD0CQ2ZvShSDZHjC2x9MKrTnpvbNAIU7ah0",
-=======
+        },
         .zig_snappy = .{
             .url = "git+https://github.com/blockblaz/zig-snappy#dd63108bd8e41c7cd799385dd9aa5085314eeafa",
             .hash = "zig_snappy-0.0.1-bDFzXpJWAAA3c5bLc8JZK_HCwd0mGLTuFgz4LndjnVao",
->>>>>>> 0fdae080
         },
     },
     .paths = .{""},
