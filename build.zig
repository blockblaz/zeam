--- conflicted
+++ resolved
@@ -71,18 +71,17 @@
         .optimize = optimize,
     }).module("yaml");
 
-<<<<<<< HEAD
     // add rocksdb
     const rocksdb = b.dependency("rocksdb", .{
         .target = target,
         .optimize = optimize,
     }).module("bindings");
-=======
+
+    // add snappyz
     const snappyz = b.dependency("zig_snappy", .{
         .target = target,
         .optimize = optimize,
     }).module("snappyz");
->>>>>>> 0fdae080
 
     // add zeam-utils
     const zeam_utils = b.addModule("@zeam/utils", .{
@@ -199,12 +198,8 @@
     zeam_beam_node.addImport("@zeam/configs", zeam_configs);
     zeam_beam_node.addImport("@zeam/state-transition", zeam_state_transition);
     zeam_beam_node.addImport("@zeam/network", zeam_network);
-<<<<<<< HEAD
-    zeam_beam_node.addImport("@zeam/metrics", zeam_metrics);
     zeam_beam_node.addImport("@zeam/database", zeam_database);
-=======
     zeam_beam_node.addImport("@zeam/api", zeam_api);
->>>>>>> 0fdae080
 
     // Create build options
     const build_options = b.addOptions();
