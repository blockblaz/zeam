const std = @import("std");
const builtin = @import("builtin");
const Builder = std.Build;

const zkvmTarget = struct {
    name: []const u8,
    set_pie: bool = false,
    triplet: []const u8,
    cpu_features: []const u8,
};

const zkvm_targets: []const zkvmTarget = &.{
    .{ .name = "risc0", .triplet = "riscv32-freestanding-none", .cpu_features = "generic_rv32" },
    .{ .name = "zisk", .set_pie = true, .triplet = "riscv64-freestanding-none", .cpu_features = "generic_rv64" },
};

// Add the glue libs to a compile target
fn addRustGlueLib(b: *Builder, comp: *Builder.Step.Compile, target: Builder.ResolvedTarget) void {
    comp.addObjectFile(b.path("rust/target/release/librustglue.a"));
    comp.linkLibC();
    comp.linkSystemLibrary("unwind"); // to be able to display rust backtraces
    // Add macOS framework linking for CLI tests
    if (target.result.os.tag == .macos) {
        comp.linkFramework("CoreFoundation");
        comp.linkFramework("SystemConfiguration");
        comp.linkFramework("Security");
    }
}

pub fn build(b: *Builder) !void {
    const target = b.standardTargetOptions(.{});
    const optimize = b.standardOptimizeOption(.{});

    // Get git commit hash as version
    const git_version = b.option([]const u8, "git_version", "Git commit hash for version") orelse "unknown";

    // add ssz
    const ssz = b.dependency("ssz", .{
        .target = target,
        .optimize = optimize,
    }).module("ssz.zig");
    const simargs = b.dependency("zigcli", .{
        .target = target,
        .optimize = optimize,
    }).module("simargs");
    const xev = b.dependency("xev", .{
        .target = target,
        .optimize = optimize,
    }).module("xev");
    const metrics = b.dependency("metrics", .{
        .target = target,
        .optimize = optimize,
    }).module("metrics");

    const datetime = b.dependency("datetime", .{
        .target = target,
        .optimize = optimize,
    }).module("datetime");

    const enr_dep = b.dependency("zig_enr", .{
        .target = target,
        .optimize = optimize,
    });
    const enr = enr_dep.module("zig-enr");

    const multiformats = enr_dep.builder.dependency("zmultiformats", .{
        .target = target,
        .optimize = optimize,
    }).module("multiformats-zig");

    const yaml = b.dependency("zig_yaml", .{
        .target = target,
        .optimize = optimize,
    }).module("yaml");

    // add rocksdb
    const rocksdb = b.dependency("rocksdb", .{
        .target = target,
        .optimize = optimize,
    }).module("bindings");

    // add snappyz
    const snappyz = b.dependency("zig_snappy", .{
        .target = target,
        .optimize = optimize,
    }).module("snappyz");

    // add zeam-utils
    const zeam_utils = b.addModule("@zeam/utils", .{
        .target = target,
        .optimize = optimize,
        .root_source_file = b.path("pkgs/utils/src/lib.zig"),
    });
    zeam_utils.addImport("datetime", datetime);
    zeam_utils.addImport("yaml", yaml);

    // add zeam-params
    const zeam_params = b.addModule("@zeam/params", .{
        .target = target,
        .optimize = optimize,
        .root_source_file = b.path("pkgs/params/src/lib.zig"),
    });

    // add zeam-types
    const zeam_types = b.addModule("@zeam/types", .{
        .root_source_file = b.path("pkgs/types/src/lib.zig"),
        .target = target,
        .optimize = optimize,
    });
    zeam_types.addImport("ssz", ssz);
    zeam_types.addImport("@zeam/params", zeam_params);
    zeam_types.addImport("@zeam/utils", zeam_utils);

    // add zeam-types
    const zeam_configs = b.addModule("@zeam/configs", .{
        .root_source_file = b.path("pkgs/configs/src/lib.zig"),
        .target = target,
        .optimize = optimize,
    });
    zeam_configs.addImport("@zeam/utils", zeam_utils);
    zeam_configs.addImport("@zeam/types", zeam_types);
    zeam_configs.addImport("@zeam/params", zeam_params);
    zeam_configs.addImport("yaml", yaml);

    // add zeam-metrics
    // Rename metrics module to api (keeps same source path for now)
    const zeam_api = b.addModule("@zeam/api", .{
        .root_source_file = b.path("pkgs/api/src/lib.zig"),
        .target = target,
        .optimize = optimize,
    });
    zeam_api.addImport("metrics", metrics);
    zeam_api.addImport("@zeam/types", zeam_types);
    zeam_api.addImport("@zeam/utils", zeam_utils);

    // add zeam-state-transition
    const zeam_state_transition = b.addModule("@zeam/state-transition", .{
        .root_source_file = b.path("pkgs/state-transition/src/lib.zig"),
        .target = target,
        .optimize = optimize,
    });
    zeam_state_transition.addImport("@zeam/utils", zeam_utils);
    zeam_state_transition.addImport("@zeam/params", zeam_params);
    zeam_state_transition.addImport("@zeam/types", zeam_types);
    zeam_state_transition.addImport("ssz", ssz);
    zeam_state_transition.addImport("@zeam/api", zeam_api);

    // add state proving manager
    const zeam_state_proving_manager = b.addModule("@zeam/state-proving-manager", .{
        .root_source_file = b.path("pkgs/state-proving-manager/src/manager.zig"),
        .target = target,
        .optimize = optimize,
    });
    zeam_state_proving_manager.addImport("@zeam/types", zeam_types);
    zeam_state_proving_manager.addImport("@zeam/utils", zeam_utils);
    zeam_state_proving_manager.addImport("@zeam/state-transition", zeam_state_transition);
    zeam_state_proving_manager.addImport("ssz", ssz);

    const st_lib = b.addStaticLibrary(.{
        .name = "zeam-state-transition",
        .root_source_file = b.path("pkgs/state-transition/src/lib.zig"),
        .optimize = optimize,
        .target = target,
    });
    b.installArtifact(st_lib);

    // add zeam-database
    const zeam_database = b.addModule("@zeam/database", .{
        .target = target,
        .optimize = optimize,
        .root_source_file = b.path("pkgs/database/src/lib.zig"),
    });
    zeam_database.addImport("rocksdb", rocksdb);
    zeam_database.addImport("ssz", ssz);
    zeam_database.addImport("@zeam/utils", zeam_utils);
    zeam_database.addImport("@zeam/types", zeam_types);

    // add network
    const zeam_network = b.addModule("@zeam/network", .{
        .target = target,
        .optimize = optimize,
        .root_source_file = b.path("pkgs/network/src/lib.zig"),
    });
    zeam_network.addImport("@zeam/types", zeam_types);
    zeam_network.addImport("@zeam/utils", zeam_utils);
    zeam_network.addImport("xev", xev);
    zeam_network.addImport("ssz", ssz);
    zeam_network.addImport("multiformats", multiformats);
    zeam_network.addImport("snappyz", snappyz);

    // add beam node
    const zeam_beam_node = b.addModule("@zeam/node", .{
        .target = target,
        .optimize = optimize,
        .root_source_file = b.path("pkgs/node/src/lib.zig"),
    });
    zeam_beam_node.addImport("xev", xev);
    zeam_beam_node.addImport("ssz", ssz);
    zeam_beam_node.addImport("@zeam/utils", zeam_utils);
    zeam_beam_node.addImport("@zeam/params", zeam_params);
    zeam_beam_node.addImport("@zeam/types", zeam_types);
    zeam_beam_node.addImport("@zeam/configs", zeam_configs);
    zeam_beam_node.addImport("@zeam/state-transition", zeam_state_transition);
    zeam_beam_node.addImport("@zeam/network", zeam_network);
    zeam_beam_node.addImport("@zeam/database", zeam_database);
    zeam_beam_node.addImport("@zeam/api", zeam_api);

    const zeam_spectests = b.addModule("zeam_spectests", .{
        .target = target,
        .optimize = optimize,
        .root_source_file = b.path("pkgs/spectest/src/lib.zig"),
    });
    zeam_spectests.addImport("@zeam/utils", zeam_utils);
    zeam_spectests.addImport("@zeam/types", zeam_types);
    zeam_spectests.addImport("@zeam/configs", zeam_configs);
    zeam_spectests.addImport("@zeam/params", zeam_params);
    zeam_spectests.addImport("ssz", ssz);

    // Create build options
    const build_options = b.addOptions();
    build_options.addOption([]const u8, "version", git_version);
    const build_options_module = build_options.createModule();

    // Add the cli executable
    const cli_exe = b.addExecutable(.{
        .name = "zeam",
        .root_source_file = b.path("pkgs/cli/src/main.zig"),
        .optimize = optimize,
        .target = target,
    });
    // addimport to root module is even required afer declaring it in mod
    cli_exe.root_module.addImport("ssz", ssz);
    cli_exe.root_module.addImport("build_options", build_options_module);
    cli_exe.root_module.addImport("simargs", simargs);
    cli_exe.root_module.addImport("xev", xev);
    cli_exe.root_module.addImport("@zeam/database", zeam_database);
    cli_exe.root_module.addImport("@zeam/utils", zeam_utils);
    cli_exe.root_module.addImport("@zeam/params", zeam_params);
    cli_exe.root_module.addImport("@zeam/types", zeam_types);
    cli_exe.root_module.addImport("@zeam/configs", zeam_configs);
    cli_exe.root_module.addImport("@zeam/state-transition", zeam_state_transition);
    cli_exe.root_module.addImport("@zeam/state-proving-manager", zeam_state_proving_manager);
    cli_exe.root_module.addImport("@zeam/network", zeam_network);
    cli_exe.root_module.addImport("@zeam/node", zeam_beam_node);
    cli_exe.root_module.addImport("@zeam/api", zeam_api);
    cli_exe.root_module.addImport("metrics", metrics);
    cli_exe.root_module.addImport("multiformats", multiformats);
    cli_exe.root_module.addImport("enr", enr);
    cli_exe.root_module.addImport("yaml", yaml);

    addRustGlueLib(b, cli_exe, target);
    cli_exe.linkLibC(); // for rust static libs to link
    cli_exe.linkSystemLibrary("unwind"); // to be able to display rust backtraces

    b.installArtifact(cli_exe);

    try build_zkvm_targets(b, &cli_exe.step, target);

    var zkvm_host_cmd = build_rust_project(b, "rust");
    cli_exe.step.dependOn(&zkvm_host_cmd.step);

    const run_prover = b.addRunArtifact(cli_exe);
    const prover_step = b.step("run", "Run cli executable");
    prover_step.dependOn(&run_prover.step);
    if (b.args) |args| {
        run_prover.addArgs(args);
    } else {
        run_prover.addArgs(&[_][]const u8{"prove"});
        run_prover.addArgs(&[_][]const u8{ "-d", b.fmt("{s}/bin", .{b.install_path}) });
    }

    const tools_step = b.step("tools", "Build zeam tools");

    const tools_cli_exe = b.addExecutable(.{
        .name = "zeam-tools",
        .root_module = b.createModule(.{
            .target = target,
            .optimize = optimize,
            .root_source_file = b.path("pkgs/tools/src/main.zig"),
        }),
    });
    tools_cli_exe.root_module.addImport("enr", enr);
    tools_cli_exe.root_module.addImport("build_options", build_options_module);
    tools_cli_exe.root_module.addImport("simargs", simargs);

    const install_tools_cli = b.addInstallArtifact(tools_cli_exe, .{});
    tools_step.dependOn(&install_tools_cli.step);

    const all_step = b.step("all", "Build all executables and tools");
    all_step.dependOn(&cli_exe.step);
    all_step.dependOn(tools_step);

    const test_step = b.step("test", "Run zeam core tests");

    // CLI integration tests (separate target) - always create this test target
    const cli_integration_tests = b.addTest(.{
        .root_source_file = b.path("pkgs/cli/test/integration.zig"),
        .optimize = optimize,
        .target = target,
    });

    const integration_build_options = b.addOptions();
    cli_integration_tests.step.dependOn(&cli_exe.step);
    integration_build_options.addOptionPath("cli_exe_path", cli_exe.getEmittedBin());
    const integration_build_options_module = integration_build_options.createModule();
    cli_integration_tests.root_module.addImport("build_options", integration_build_options_module);

    // Add CLI constants module to integration tests
    const cli_constants = b.addModule("cli_constants", .{
        .root_source_file = b.path("pkgs/cli/src/constants.zig"),
        .target = target,
        .optimize = optimize,
    });
    cli_integration_tests.root_module.addImport("cli_constants", cli_constants);

    const types_tests = b.addTest(.{
        .root_module = zeam_types,
        .optimize = optimize,
        .target = target,
    });
    types_tests.root_module.addImport("ssz", ssz);
    const run_types_test = b.addRunArtifact(types_tests);
    test_step.dependOn(&run_types_test.step);

    const transition_tests = b.addTest(.{
        .root_module = zeam_state_transition,
        .optimize = optimize,
        .target = target,
    });
    // TODO(gballet) typing modules each time is quite tedious, hopefully
    // this will no longer be necessary in later versions of zig.
    transition_tests.root_module.addImport("@zeam/types", zeam_types);
    transition_tests.root_module.addImport("@zeam/params", zeam_params);
    transition_tests.root_module.addImport("ssz", ssz);
    const run_transition_test = b.addRunArtifact(transition_tests);
    test_step.dependOn(&run_transition_test.step);

    const manager_tests = b.addTest(.{
        .root_module = zeam_state_proving_manager,
        .optimize = optimize,
        .target = target,
    });
    manager_tests.root_module.addImport("@zeam/types", zeam_types);
    addRustGlueLib(b, manager_tests, target);
    const run_manager_test = b.addRunArtifact(manager_tests);
    test_step.dependOn(&run_manager_test.step);

    const node_tests = b.addTest(.{
        .root_module = zeam_beam_node,
        .optimize = optimize,
        .target = target,
    });
    const run_node_test = b.addRunArtifact(node_tests);
    test_step.dependOn(&run_node_test.step);

    const cli_tests = b.addTest(.{
        .root_module = cli_exe.root_module,
        .optimize = optimize,
        .target = target,
    });
    cli_tests.step.dependOn(&cli_exe.step);
    addRustGlueLib(b, cli_tests, target);
    const run_cli_test = b.addRunArtifact(cli_tests);
    test_step.dependOn(&run_cli_test.step);

    const params_tests = b.addTest(.{
        .root_module = zeam_params,
        .optimize = optimize,
        .target = target,
    });
    const run_params_tests = b.addRunArtifact(params_tests);
    test_step.dependOn(&run_params_tests.step);

    const network_tests = b.addTest(.{
        .root_module = zeam_network,
        .optimize = optimize,
        .target = target,
    });
    network_tests.root_module.addImport("@zeam/types", zeam_types);
    network_tests.root_module.addImport("xev", xev);
    network_tests.root_module.addImport("ssz", ssz);
    const run_network_tests = b.addRunArtifact(network_tests);
    test_step.dependOn(&run_network_tests.step);

    const configs_tests = b.addTest(.{
        .root_module = zeam_configs,
        .optimize = optimize,
        .target = target,
    });
    configs_tests.root_module.addImport("@zeam/utils", zeam_utils);
    configs_tests.root_module.addImport("@zeam/types", zeam_types);
    configs_tests.root_module.addImport("@zeam/params", zeam_params);
    configs_tests.root_module.addImport("yaml", yaml);
    const run_configs_tests = b.addRunArtifact(configs_tests);
    test_step.dependOn(&run_configs_tests.step);

    const utils_tests = b.addTest(.{
        .root_module = zeam_utils,
        .optimize = optimize,
        .target = target,
    });
    const run_utils_tests = b.addRunArtifact(utils_tests);
    test_step.dependOn(&run_utils_tests.step);

    const database_tests = b.addTest(.{
        .root_module = zeam_database,
        .optimize = optimize,
        .target = target,
    });
    const run_database_tests = b.addRunArtifact(database_tests);
    test_step.dependOn(&run_database_tests.step);

    const spectests = b.addTest(.{
        .root_module = zeam_spectests,
        .optimize = optimize,
        .target = target,
    });
    spectests.root_module.addImport("@zeam/utils", zeam_utils);
    spectests.root_module.addImport("@zeam/types", zeam_types);
    spectests.root_module.addImport("@zeam/configs", zeam_configs);
    spectests.root_module.addImport("@zeam/state-transition", zeam_state_transition);
    spectests.root_module.addImport("ssz", ssz);

    manager_tests.step.dependOn(&zkvm_host_cmd.step);
    cli_tests.step.dependOn(&zkvm_host_cmd.step);

    const tools_test_step = b.step("test-tools", "Run zeam tools tests");
    const tools_cli_tests = b.addTest(.{
        .root_module = tools_cli_exe.root_module,
        .optimize = optimize,
        .target = target,
    });
    tools_cli_tests.root_module.addImport("enr", enr);
    const run_tools_cli_test = b.addRunArtifact(tools_cli_tests);
    tools_test_step.dependOn(&run_tools_cli_test.step);

    test_step.dependOn(tools_test_step);

    // Create simtest step that runs only integration tests
    const simtests = b.step("simtest", "Run integration tests");
    const run_cli_integration_test = b.addRunArtifact(cli_integration_tests);
    simtests.dependOn(&run_cli_integration_test.step);

    // Create spectest step that runs spec tests
    const spectests_step = b.step("spectest", "Run spec tests");
    const run_spectests = b.addRunArtifact(spectests);
    spectests_step.dependOn(&run_spectests.step);
}

fn build_rust_project(b: *Builder, path: []const u8) *Builder.Step.Run {
    return b.addSystemCommand(&.{
        "cargo",
        "+nightly",
        "-C",
        path,
        "-Z",
        "unstable-options",
        "build",
        "--release",
    });
}

fn build_zkvm_targets(b: *Builder, main_exe: *Builder.Step, host_target: std.Build.ResolvedTarget) !void {
    const optimize = .ReleaseFast;

    for (zkvm_targets) |zkvm_target| {
        const target_query = try std.Build.parseTargetQuery(.{ .arch_os_abi = zkvm_target.triplet, .cpu_features = zkvm_target.cpu_features });
        const target = b.resolveTargetQuery(target_query);

        // add ssz
        const ssz = b.dependency("ssz", .{
            .target = target,
            .optimize = optimize,
        }).module("ssz.zig");

        // add zeam-params
        const zeam_params = b.addModule("@zeam/params", .{
            .target = target,
            .optimize = optimize,
            .root_source_file = b.path("pkgs/params/src/lib.zig"),
        });

<<<<<<< HEAD
        // add zeam-params
=======
        // add zeam-utils
>>>>>>> fb1f3341
        const zeam_utils = b.addModule("@zeam/utils", .{
            .target = target,
            .optimize = optimize,
            .root_source_file = b.path("pkgs/utils/src/lib.zig"),
        });

        // add zeam-types
        const zeam_types = b.addModule("@zeam/types", .{
            .target = target,
            .optimize = optimize,
            .root_source_file = b.path("pkgs/types/src/lib.zig"),
        });
        zeam_types.addImport("ssz", ssz);
        zeam_types.addImport("@zeam/params", zeam_params);
        zeam_types.addImport("@zeam/utils", zeam_utils);

        const zkvm_module = b.addModule("zkvm", .{
            .optimize = optimize,
            .target = target,
            .root_source_file = b.path(b.fmt("pkgs/state-transition-runtime/src/{s}/lib.zig", .{zkvm_target.name})),
        });
        zeam_utils.addImport("zkvm", zkvm_module);

        // add state transition, create a new module for each zkvm since
        // that module depends on the zkvm module.
        const zeam_state_transition = b.addModule("@zeam/state-transition", .{
            .root_source_file = b.path("pkgs/state-transition/src/lib.zig"),
            .target = target,
            .optimize = optimize,
        });
        zeam_state_transition.addImport("@zeam/utils", zeam_utils);
        zeam_state_transition.addImport("@zeam/params", zeam_params);
        zeam_state_transition.addImport("@zeam/types", zeam_types);
        zeam_state_transition.addImport("ssz", ssz);
        zeam_state_transition.addImport("zkvm", zkvm_module);

        // target has to be riscv5 runtime provable/verifiable on zkVMs
        var exec_name: [256]u8 = undefined;
        var exe = b.addExecutable(.{
            .name = try std.fmt.bufPrint(&exec_name, "zeam-stf-{s}", .{zkvm_target.name}),
            .root_source_file = b.path("pkgs/state-transition-runtime/src/main.zig"),
            .optimize = optimize,
            .target = target,
        });
        // addimport to root module is even required afer declaring it in mod
        exe.root_module.addImport("ssz", ssz);
        exe.root_module.addImport("@zeam/utils", zeam_utils);
        exe.root_module.addImport("@zeam/params", zeam_params);
        exe.root_module.addImport("@zeam/types", zeam_types);
        exe.root_module.addImport("@zeam/state-transition", zeam_state_transition);
        exe.root_module.addImport("zkvm", zkvm_module);
        exe.addAssemblyFile(b.path(b.fmt("pkgs/state-transition-runtime/src/{s}/start.s", .{zkvm_target.name})));
        if (zkvm_target.set_pie) {
            exe.pie = true;
        }
        exe.setLinkerScript(b.path(b.fmt("pkgs/state-transition-runtime/src/{s}/{s}.ld", .{ zkvm_target.name, zkvm_target.name })));
        main_exe.dependOn(&b.addInstallArtifact(exe, .{}).step);

        // in case of risc0, use an external tool to format the executable
        // the way the executor expects it.
        if (std.mem.eql(u8, zkvm_target.name, "risc0")) {
            const risc0_postbuild_gen = b.addExecutable(.{
                .name = "risc0ospkg",
                .root_source_file = b.path("build/risc0.zig"),
                .target = host_target,
                .optimize = .ReleaseSafe,
            });
            const run_risc0_postbuild_gen_step = b.addRunArtifact(risc0_postbuild_gen);
            run_risc0_postbuild_gen_step.addFileArg(exe.getEmittedBin());
            const install_generated = b.addInstallBinFile(try exe.getEmittedBinDirectory().join(b.allocator, "risc0_runtime.elf"), "risc0_runtime.elf");
            install_generated.step.dependOn(&run_risc0_postbuild_gen_step.step);
            main_exe.dependOn(&install_generated.step);
        }
    }
}<|MERGE_RESOLUTION|>--- conflicted
+++ resolved
@@ -480,11 +480,7 @@
             .root_source_file = b.path("pkgs/params/src/lib.zig"),
         });
 
-<<<<<<< HEAD
-        // add zeam-params
-=======
         // add zeam-utils
->>>>>>> fb1f3341
         const zeam_utils = b.addModule("@zeam/utils", .{
             .target = target,
             .optimize = optimize,
